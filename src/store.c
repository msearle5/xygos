--- conflicted
+++ resolved
@@ -3354,20 +3354,13 @@
 	store_display_recalc(&menu);
 	store_redraw();
 
-<<<<<<< HEAD
 	msg_flag = FALSE;
 	menu_select(&menu, 0);
 	msg_flag = TRUE;
-=======
-			/* XXX Pack Overflow */
-			if (p_ptr->inventory[INVEN_MAX_PACK].k_idx)
-				leave = store_overflow();
-		}
->>>>>>> b7c20315
 
 #if 0
 	/* XXX Pack Overflow */
-	if (inventory[INVEN_MAX_PACK].k_idx)
+	if (p_ptr->inventory[INVEN_MAX_PACK].k_idx)
 		leave = store_overflow();
 #endif
 
