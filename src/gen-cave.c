--- conflicted
+++ resolved
@@ -4188,15 +4188,12 @@
 		grid.y = c->height / 2;
 		player_place(c, p, grid);
 		draw_rectangle(c, grid.y-1, grid.x-1, grid.y+1, grid.x+1, FEAT_PERM_GLASS, SQUARE_NONE, true);
-<<<<<<< HEAD
 		square_set_feat(c, grid, FEAT_LESS);
-=======
->>>>>>> 7bc0a03c
 	}
 
 	/* Place the monster(s) */
 	c->mon_cnt = 0;
-<<<<<<< HEAD
+
 //	health_untrack_all(p->upkeep);
 	int who = p->upkeep->n_health_who;
 	for(int i=0; i<who; i++) {
@@ -4204,11 +4201,6 @@
 		struct monster *imon = mon;
 		assert(mon);
 		assert(mon->race);
-=======
-	for(int i=0;i<p->upkeep->n_health_who; i++) {
-		struct monster *mon = p->upkeep->health_who[i];
-		assert(mon);
->>>>>>> 7bc0a03c
 
 		memcpy(&c->monsters[mon->midx], mon, sizeof(*mon));
 		mon = &c->monsters[mon->midx];
@@ -4216,10 +4208,7 @@
 			mon->grid = loc(rand_range(1, c->width - 2), rand_range(1, c->height - 2));
 		} while (!square_isempty(c, mon->grid));
 		square_set_mon(c, mon->grid, mon->midx);
-<<<<<<< HEAD
-=======
-		c->mon_max = mon->midx + 1;
->>>>>>> 7bc0a03c
+
 		c->mon_cnt++;
 		update_mon(p, mon, c, true);
 
