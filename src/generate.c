--- conflicted
+++ resolved
@@ -2298,13 +2298,8 @@
 #define DUN_AMT_ITEM 2 /* Number of objects for rooms/corridors */
 #define DUN_AMT_GOLD 3 /* Amount of treasure for rooms/corridors */
 static bool default_gen(struct cave *c, struct player *p) {
-<<<<<<< HEAD
-	int i, j, k, l, y, x, y1, x1;
-	int by, bx = 0, key, rarity, tries;
-=======
 	int i, j, k, y, x, y1, x1;
-	int by, bx, tby, tbx, key, rarity, built;
->>>>>>> 24abfbd9
+	int by, bx = 0, tby, tbx, key, rarity, built;
 	int num_rooms, size_percent;
 	int dun_unusual = dun->profile->dun_unusual;
 
