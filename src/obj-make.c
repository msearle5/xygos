--- conflicted
+++ resolved
@@ -467,56 +467,9 @@
 	int i, x, resist = 0, pick = 0;
 	bitflag newf[OF_SIZE];
 
-<<<<<<< HEAD
-	/* Resist or power? */
-	if (kf_has(obj->ego->kind_flags, KF_RAND_RES_POWER))
-		pick = randint1(3);
-
-	/* Extra powers */
-	if (kf_has(obj->ego->kind_flags, KF_RAND_SUSTAIN)) {
-		create_obj_flag_mask(newf, false, OFT_SUST, OFT_MAX);
-		of_on(obj->flags, get_new_attr(obj->flags, newf));
-	} else if (kf_has(obj->ego->kind_flags, KF_RAND_POWER) || (pick == 1)) {
-		create_obj_flag_mask(newf, false, OFT_PROT, OFT_MISC, OFT_MAX);
-		of_on(obj->flags, get_new_attr(obj->flags, newf));
-	} else if (kf_has(obj->ego->kind_flags, KF_RAND_BASE_RES) || (pick > 1)) {
-		/* Get a base resist if available, mark it as random */
-		if (random_base_resist(obj, &resist)) {
-			obj->el_info[resist].res_level = 1;
-			obj->el_info[resist].flags |= EL_INFO_RANDOM | EL_INFO_IGNORE;
-		}
-	} else if (kf_has(obj->ego->kind_flags, KF_RAND_HI_RES)) {
-		/* Get a high resist if available, mark it as random */
-		if (random_high_resist(obj, &resist)) {
-			obj->el_info[resist].res_level = 1;
-			obj->el_info[resist].flags |= EL_INFO_RANDOM | EL_INFO_IGNORE;
-		}
-	}
-
-	/* Apply extra obj->ego bonuses */
-	obj->to_h += randcalc(obj->ego->to_h, level, RANDOMISE);
-	obj->to_d += randcalc(obj->ego->to_d, level, RANDOMISE);
-	obj->to_a += randcalc(obj->ego->to_a, level, RANDOMISE);
-
-	/* Apply pval - maximum (with unchanged timeout) by default, otherwise
-	 * use a % scaling factor to pval and timeout
-	 **/
-	int ego_pval = randcalc(obj->ego->pval, level, RANDOMISE);
-	if (kf_has(obj->ego->kind_flags, KF_PVAL_SCALE)) {
-		obj->pval = ((obj->pval * ego_pval) / 100);
-		obj->timeout = ((obj->timeout * ego_pval) / 100);
-	} else {
-		obj->pval = MAX(obj->pval, ego_pval);
-	}
-	int weightmul = randcalc(obj->ego->weight, level, RANDOMISE);
-	if (weightmul != 0) {
-		obj->weight = ((obj->weight * weightmul) + (obj->weight / 2)) / 100;
-	}
-=======
 	for(int j=0;j<MAX_EGOS;j++) {
 		ego = obj->ego[j];
 		if (ego) {
->>>>>>> 7fc67691
 
 			/* Resist or power? */
 			if (kf_has(ego->kind_flags, KF_RAND_RES_POWER))
@@ -548,11 +501,15 @@
 			obj->to_d += randcalc(ego->to_d, level, RANDOMISE);
 			obj->to_a += randcalc(ego->to_a, level, RANDOMISE);
 
-			/* Apply pval */
-			obj->pval = MAX(obj->pval, randcalc(ego->pval, level, RANDOMISE));
-			int weightmul = randcalc(ego->weight, level, RANDOMISE);
-			if (weightmul != 0) {
-				obj->weight = ((obj->weight * weightmul) + (obj->weight / 2)) / 100;
+			/* Apply pval - maximum (with unchanged timeout) by default, otherwise
+			 * use a % scaling factor to pval and timeout
+			 **/
+			int ego_pval = randcalc(obj->ego[j]->pval, level, RANDOMISE);
+			if (kf_has(obj->ego[j]->kind_flags, KF_PVAL_SCALE)) {
+				obj->pval = ((obj->pval * ego_pval) / 100);
+				obj->timeout = ((obj->timeout * ego_pval) / 100);
+			} else {
+				obj->pval = MAX(obj->pval, ego_pval);
 			}
 
 			/* Apply modifiers */
