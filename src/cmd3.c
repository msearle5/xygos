/*
 * File: cmd3.c
 * Purpose: Miscellaneous queries
 *
 * Copyright (c) 1997 Ben Harrison, James E. Wilson, Robert A. Koeneke
 *
 * This work is free software; you can redistribute it and/or modify it
 * under the terms of either:
 *
 * a) the GNU General Public License as published by the Free Software
 *    Foundation, version 2, or
 *
 * b) the "Angband licence":
 *    This software may be copied and distributed for educational, research,
 *    and not for profit purposes provided that this copyright and statement
 *    are included in all such copies.  Other copyrights may also apply.
 */

#include "angband.h"
#include "button.h"
#include "cave.h"
#include "cmds.h"
#include "monster/monster.h"
#include "object/inventory.h"
#include "object/tvalsval.h"
#include "object/object.h"
#include "squelch.h"
#include "ui-menu.h"
#include "target.h"

/*
 * Display inventory
 */
void do_cmd_inven(void)
{
	ui_event_data e;
	int diff = weight_remaining();

	/* Hack -- Start in "inventory" mode */
	p_ptr->command_wrk = (USE_INVEN);

	/* Save screen */
	screen_save();

	/* Hack -- show empty slots */
	item_tester_full = TRUE;

	/* Display the inventory */
	show_inven(OLIST_WEIGHT | OLIST_QUIVER);

	/* Hack -- hide empty slots */
	item_tester_full = FALSE;

	/* Prompt for a command */
	prt(format("(Inventory) Burden %d.%d lb (%d.%d lb %s). Command: ",
		        p_ptr->total_weight / 10, p_ptr->total_weight % 10,
		        abs(diff) / 10, abs(diff) % 10,
		        (diff < 0 ? "overweight" : "remaining")),
	    0, 0);

	/* Get a new command */
	e = inkey_ex();
	if (!(e.type == EVT_KBRD && e.key == ESCAPE))
		Term_event_push(&e);

	/* Load screen */
	screen_load();
}


/*
 * Display equipment
 */
void do_cmd_equip(void)
{
	ui_event_data e;

	/* Hack -- Start in "equipment" mode */
	p_ptr->command_wrk = (USE_EQUIP);

	/* Save screen */
	screen_save();

	/* Hack -- show empty slots */
	item_tester_full = TRUE;

	/* Display the equipment */
	show_equip(OLIST_WEIGHT);

	/* Hack -- undo the hack above */
	item_tester_full = FALSE;

	/* Prompt for a command */
	prt("(Equipment) Command: ", 0, 0);

	/* Get a new command */
	e = inkey_ex();
	if (!(e.type == EVT_KBRD && e.key == ESCAPE))
		Term_event_push(&e);

	/* Load screen */
	screen_load();
}

enum
{
	IGNORE_THIS_ITEM,
	UNIGNORE_THIS_ITEM,
	IGNORE_THIS_FLAVOR,
	UNIGNORE_THIS_FLAVOR,
	IGNORE_THIS_QUALITY
};

void textui_cmd_destroy(void)
{
	int item;
	object_type *o_ptr;

	char out_val[160];

	menu_type *m;
	region r;
	int selected;

	/* Get an item */
	const char *q = "Ignore which item? ";
	const char *s = "You have nothing to ignore.";
	if (!get_item(&item, q, s, CMD_DESTROY, USE_INVEN | USE_EQUIP | USE_FLOOR))
		return;

	o_ptr = object_from_item_idx(item);

	m = menu_dynamic_new();
	m->selections = lower_case;

	/* Basic ignore option */
	if (!o_ptr->ignore) {
		menu_dynamic_add(m, "This item only", IGNORE_THIS_ITEM);
	} else {
		menu_dynamic_add(m, "Unignore this item", UNIGNORE_THIS_ITEM);
	}

	/* Flavour-aware squelch */
	if (squelch_tval(o_ptr->tval) &&
			(!artifact_p(o_ptr) || !object_flavor_is_aware(o_ptr))) {
		bool squelched = kind_is_squelched_aware(o_ptr->kind) ||
				kind_is_squelched_unaware(o_ptr->kind);

		char sval_name[50];
		object_desc(sval_name, sizeof sval_name, o_ptr,
				ODESC_BASE | ODESC_PLURAL);
		if (!squelched) {
			strnfmt(out_val, sizeof out_val, "All %s", sval_name);
			menu_dynamic_add(m, out_val, IGNORE_THIS_FLAVOR);
		} else {
			strnfmt(out_val, sizeof out_val, "Unignore all %s", sval_name);
			menu_dynamic_add(m, out_val, UNIGNORE_THIS_FLAVOR);
		}
	}

	/* Quality squelching */
	if (object_was_sensed(o_ptr) || object_was_worn(o_ptr) ||
			object_is_known_not_artifact(o_ptr)) {
		byte value = squelch_level_of(o_ptr);
		int type = squelch_type_of(o_ptr);

		if (object_is_jewelry(o_ptr) &&
					squelch_level_of(o_ptr) != SQUELCH_BAD)
			value = SQUELCH_MAX;

		if (value != SQUELCH_MAX && type != TYPE_MAX) {
			strnfmt(out_val, sizeof out_val, "All %s %s",
					quality_values[value].name, quality_choices[type].name);

			menu_dynamic_add(m, out_val, IGNORE_THIS_QUALITY);
		}
	}

	/* work out display region */
	r.width = menu_dynamic_longest_entry(m) + 3 + 2; /* +3 for tag, 2 for pad */
	r.col = 80 - r.width;
	r.row = 1;
	r.page_rows = m->count;

	screen_save();
	menu_layout(m, &r);
	region_erase_bordered(&r);

	prt("(Enter to select, ESC) Ignore:", 0, 0);
	selected = menu_dynamic_select(m);

	screen_load();

	if (selected == IGNORE_THIS_ITEM) {
		cmd_insert(CMD_DESTROY);
		cmd_set_arg_item(cmd_get_top(), 0, item);
	} else if (selected == UNIGNORE_THIS_ITEM) {
		o_ptr->ignore = FALSE;
	} else if (selected == IGNORE_THIS_FLAVOR) {
		object_squelch_flavor_of(o_ptr);
	} else if (selected == UNIGNORE_THIS_FLAVOR) {
		kind_squelch_clear(o_ptr->kind);
	} else if (selected == IGNORE_THIS_QUALITY) {
		byte value = squelch_level_of(o_ptr);
		int type = squelch_type_of(o_ptr);

		squelch_level[type] = value;
	}

	p_ptr->notice |= PN_SQUELCH;

	menu_dynamic_free(m);
}

void textui_cmd_toggle_ignore(void)
{
<<<<<<< HEAD
	/* Refuel */
	j_ptr->timeout += o_ptr->timeout ? o_ptr->timeout : o_ptr->pval[DEFAULT_PVAL];

	/* Message */
	msg_print("You fuel your lamp.");

	/* Comment */
	if (j_ptr->timeout >= FUEL_LAMP)
	{
		j_ptr->timeout = FUEL_LAMP;
		msg_print("Your lamp is full.");
	}

	/* Refilled from a lantern */
	if (o_ptr->sval == SV_LIGHT_LANTERN)
	{
		/* Unstack if necessary */
		if (o_ptr->number > 1)
		{
			object_type *i_ptr;
			object_type object_type_body;

			/* Get local object */
			i_ptr = &object_type_body;

			/* Obtain a local object */
			object_copy(i_ptr, o_ptr);

			/* Modify quantity */
			i_ptr->number = 1;

			/* Remove fuel */
			i_ptr->timeout = 0;

			/* Unstack the used item */
			o_ptr->number--;
			p_ptr->total_weight -= i_ptr->weight;

			/* Carry or drop */
			if (item >= 0)
				item = inven_carry(p_ptr, i_ptr);
			else
				drop_near(i_ptr, 0, p_ptr->py, p_ptr->px, FALSE);
		}

		/* Empty a single lantern */
		else
		{
			/* No more fuel */
			o_ptr->timeout = 0;
		}

		/* Combine / Reorder the pack (later) */
		p_ptr->notice |= (PN_COMBINE | PN_REORDER);
=======
	p_ptr->unignoring = !p_ptr->unignoring;
	p_ptr->notice |= PN_SQUELCH;
	do_cmd_redraw();
}
>>>>>>> 57d8bde3

void textui_obj_wield(object_type *o_ptr, int item)
{
	int slot = wield_slot(o_ptr);

	/* Usually if the slot is taken we'll just replace the item in the slot,
	 * but in some cases we need to ask the user which slot they actually
	 * want to replace */
	if (p_ptr->inventory[slot].k_idx)
	{
		if (o_ptr->tval == TV_RING)
		{
			cptr q = "Replace which ring? ";
			cptr s = "Error in obj_wield, please report";
			item_tester_hook = obj_is_ring;
			if (!get_item(&slot, q, s, CMD_WIELD, USE_EQUIP)) return;
		}

		if (obj_is_ammo(o_ptr) && !object_similar(&p_ptr->inventory[slot],
			o_ptr, OSTACK_QUIVER))
		{
			cptr q = "Replace which ammunition? ";
			cptr s = "Error in obj_wield, please report";
			item_tester_hook = obj_is_ammo;
			if (!get_item(&slot, q, s, CMD_WIELD, USE_EQUIP)) return;
		}
	}

	cmd_insert(CMD_WIELD);
	cmd_set_arg_item(cmd_get_top(), 0, item);
	cmd_set_arg_number(cmd_get_top(), 1, slot);
}

/* Inscribe an object */
void textui_obj_inscribe(object_type *o_ptr, int item)
{
	char o_name[80];
	char tmp[80] = "";

	object_desc(o_name, sizeof(o_name), o_ptr, ODESC_PREFIX | ODESC_FULL);
	msg_format("Inscribing %s.", o_name);
	message_flush();

	/* Use old inscription */
	if (o_ptr->note)
		strnfmt(tmp, sizeof(tmp), "%s", quark_str(o_ptr->note));

	/* Get a new inscription (possibly empty) */
	if (get_string("Inscription: ", tmp, sizeof(tmp)))
	{
		cmd_insert(CMD_INSCRIBE);
		cmd_set_arg_item(cmd_get_top(), 0, item);
		cmd_set_arg_string(cmd_get_top(), 1, tmp);
	}
}

/* Examine an object */
void textui_obj_examine(object_type *o_ptr, int item)
{
	char header[120];

	textblock *tb;
	region area = { 0, 0, 0, 0 };

	track_object(item);

	tb = object_info(o_ptr, OINFO_NONE);
	object_desc(header, sizeof(header), o_ptr, ODESC_PREFIX | ODESC_FULL);

	textui_textblock_show(tb, area, format("%^s", header));
	textblock_free(tb);
}


/*
 * Target command
 */
void do_cmd_target(void)
{
	if (target_set_interactive(TARGET_KILL, -1, -1))
		msg_print("Target Selected.");
	else
		msg_print("Target Aborted.");
}


void do_cmd_target_closest(void)
{
	target_set_closest(TARGET_KILL);
}


/*
 * Look command
 */
void do_cmd_look(void)
{
	/* Look around */
	if (target_set_interactive(TARGET_LOOK, -1, -1))
	{
		msg_print("Target Selected.");
	}
}



/*
 * Allow the player to examine other sectors on the map
 */
void do_cmd_locate(void)
{
	int dir, y1, x1, y2, x2;

	char tmp_val[80];

	char out_val[160];


	/* Start at current panel */
	y1 = Term->offset_y;
	x1 = Term->offset_x;

	/* Show panels until done */
	while (1)
	{
		/* Get the current panel */
		y2 = Term->offset_y;
		x2 = Term->offset_x;
		
		/* Describe the location */
		if ((y2 == y1) && (x2 == x1))
		{
			tmp_val[0] = '\0';
		}
		else
		{
			strnfmt(tmp_val, sizeof(tmp_val), "%s%s of",
			        ((y2 < y1) ? " north" : (y2 > y1) ? " south" : ""),
			        ((x2 < x1) ? " west" : (x2 > x1) ? " east" : ""));
		}

		/* Prepare to ask which way to look */
		strnfmt(out_val, sizeof(out_val),
		        "Map sector [%d,%d], which is%s your sector.  Direction?",
		        (y2 / PANEL_HGT), (x2 / PANEL_WID), tmp_val);

		/* More detail */
		if (OPT(center_player))
		{
			strnfmt(out_val, sizeof(out_val),
		        	"Map sector [%d(%02d),%d(%02d)], which is%s your sector.  Direction?",
		        	(y2 / PANEL_HGT), (y2 % PANEL_HGT),
		        	(x2 / PANEL_WID), (x2 % PANEL_WID), tmp_val);
		}

		/* Assume no direction */
		dir = 0;

		/* Get a direction */
		while (!dir)
		{
			char command;

			/* Get a command (or Cancel) */
			if (!get_com(out_val, &command)) break;

			/* Extract direction */
			dir = target_dir(command);

			/* Error */
			if (!dir) bell("Illegal direction for locate!");
		}

		/* No direction */
		if (!dir) break;

		/* Apply the motion */
		change_panel(dir);

		/* Handle stuff */
		handle_stuff();
	}

	/* Verify panel */
	verify_panel();
}






/*
 * The table of "symbol info" -- each entry is a string of the form
 * "X:desc" where "X" is the trigger, and "desc" is the "info".
 */
static cptr ident_info[] =
{
	" :A dark grid",
	"!:A potion (or oil)",
	"\":An amulet (or necklace)",
	"#:A wall (or secret door)",
	"$:Treasure (gold or gems)",
	"%:A vein (magma or quartz)",
	/* "&:unused", */
	"':An open door",
	"(:Soft armor",
	"):A shield",
	"*:A vein with treasure",
	"+:A closed door",
	",:Food (or mushroom patch)",
	"-:A wand (or rod)",
	".:Floor",
	"/:A polearm (Axe/Pike/etc)",
	/* "0:unused", */
	"1:Entrance to General Store",
	"2:Entrance to Armory",
	"3:Entrance to Weaponsmith",
	"4:Entrance to Temple",
	"5:Entrance to Alchemy shop",
	"6:Entrance to Magic store",
	"7:Entrance to Black Market",
	"8:Entrance to your home",
	/* "9:unused", */
	"::Rubble",
	";:A glyph of warding",
	"<:An up staircase",
	"=:A ring",
	">:A down staircase",
	"?:A scroll",
	"@:You",
	"A:Angel",
	"B:Bird",
	"C:Canine",
	"D:Ancient Dragon/Wyrm",
	"E:Elemental",
	"F:Dragon Fly",
	"G:Ghost",
	"H:Hybrid",
	"I:Insect",
	"J:Snake",
	"K:Killer Beetle",
	"L:Lich",
	"M:Multi-Headed Reptile",
	/* "N:unused", */
	"O:Ogre",
	"P:Giant Humanoid",
	"Q:Quylthulg (Pulsing Flesh Mound)",
	"R:Reptile/Amphibian",
	"S:Spider/Scorpion/Tick",
	"T:Troll",
	"U:Major Demon",
	"V:Vampire",
	"W:Wight/Wraith/etc",
	"X:Xorn/Xaren/etc",
	"Y:Yeti",
	"Z:Zephyr Hound",
	"[:Hard armor",
	"\\:A hafted weapon (mace/whip/etc)",
	"]:Misc. armor",
	"^:A trap",
	"_:A staff",
	/* "`:unused", */
	"a:Ant",
	"b:Bat",
	"c:Centipede",
	"d:Dragon",
	"e:Floating Eye",
	"f:Feline",
	"g:Golem",
	"h:Hobbit/Elf/Dwarf",
	"i:Icky Thing",
	"j:Jelly",
	"k:Kobold",
	"l:Louse",
	"m:Mold",
	"n:Naga",
	"o:Orc",
	"p:Person/Human",
	"q:Quadruped",
	"r:Rodent",
	"s:Skeleton",
	"t:Townsperson",
	"u:Minor Demon",
	"v:Vortex",
	"w:Worm/Worm-Mass",
	/* "x:unused", */
	"y:Yeek",
	"z:Zombie/Mummy",
	"{:A missile (arrow/bolt/shot)",
	"|:An edged weapon (sword/dagger/etc)",
	"}:A launcher (bow/crossbow/sling)",
	"~:A tool (or miscellaneous item)",
	NULL
};

static int cmp_mexp(const void *a, const void *b)
{
	u16b ia = *(const u16b *)a;
	u16b ib = *(const u16b *)b;
	if (r_info[ia].mexp < r_info[ib].mexp)
		return -1;
	if (r_info[ia].mexp > r_info[ib].mexp)
		return 1;
	return (a < b ? -1 : (a > b ? 1 : 0));
}

static int cmp_level(const void *a, const void *b)
{
	u16b ia = *(const u16b *)a;
	u16b ib = *(const u16b *)b;
	if (r_info[ia].level < r_info[ib].level)
		return -1;
	if (r_info[ia].level > r_info[ib].level)
		return 1;
	return cmp_mexp(a, b);
}

static int cmp_tkill(const void *a, const void *b)
{
	u16b ia = *(const u16b *)a;
	u16b ib = *(const u16b *)b;
	if (l_list[ia].tkills < l_list[ib].tkills)
		return -1;
	if (l_list[ia].tkills > l_list[ib].tkills)
		return 1;
	return cmp_level(a, b);
}

static int cmp_pkill(const void *a, const void *b)
{
	u16b ia = *(const u16b *)a;
	u16b ib = *(const u16b *)b;
	if (l_list[ia].pkills < l_list[ib].pkills)
		return -1;
	if (l_list[ia].pkills > l_list[ib].pkills)
		return 1;
	return cmp_tkill(a, b);
}

int cmp_monsters(const void *a, const void *b)
{
	return cmp_level(a, b);
}

/*
 * Identify a character, allow recall of monsters
 *
 * Several "special" responses recall "multiple" monsters:
 *   ^A (all monsters)
 *   ^U (all unique monsters)
 *   ^N (all non-unique monsters)
 *
 * The responses may be sorted in several ways, see below.
 *
 * Note that the player ghosts are ignored, since they do not exist.
 */
void do_cmd_query_symbol(void)
{
	int i, n, r_idx;
	char sym;
	char buf[128];

	ui_event_data query;

	bool all = FALSE;
	bool uniq = FALSE;
	bool norm = FALSE;

	bool recall = FALSE;

	u16b *who;


	/* Get a character, or abort */
	if (!get_com("Enter character to be identified, or control+[ANU]: ", &sym)) return;

	/* Find that character info, and describe it */
	for (i = 0; ident_info[i]; ++i)
	{
		if (sym == ident_info[i][0]) break;
	}

	/* Describe */
	if (sym == KTRL('A'))
	{
		all = TRUE;
		my_strcpy(buf, "Full monster list.", sizeof(buf));
	}
	else if (sym == KTRL('U'))
	{
		all = uniq = TRUE;
		my_strcpy(buf, "Unique monster list.", sizeof(buf));
	}
	else if (sym == KTRL('N'))
	{
		all = norm = TRUE;
		my_strcpy(buf, "Non-unique monster list.", sizeof(buf));
	}
	else if (ident_info[i])
	{
		strnfmt(buf, sizeof(buf), "%c - %s.", sym, ident_info[i] + 2);
	}
	else
	{
		strnfmt(buf, sizeof(buf), "%c - %s.", sym, "Unknown Symbol");
	}

	/* Display the result */
	prt(buf, 0, 0);


	/* Allocate the "who" array */
	who = C_ZNEW(z_info->r_max, u16b);

	/* Collect matching monsters */
	for (n = 0, i = 1; i < z_info->r_max - 1; i++)
	{
		monster_race *r_ptr = &r_info[i];
		monster_lore *l_ptr = &l_list[i];

		/* Nothing to recall */
		if (!OPT(cheat_know) && !l_ptr->sights) continue;

		/* Require non-unique monsters if needed */
		if (norm && rf_has(r_ptr->flags, RF_UNIQUE)) continue;

		/* Require unique monsters if needed */
		if (uniq && !rf_has(r_ptr->flags, RF_UNIQUE)) continue;

		/* Collect "appropriate" monsters */
		if (all || (r_ptr->d_char == sym)) who[n++] = i;
	}

	/* Nothing to recall */
	if (!n)
	{
		/* XXX XXX Free the "who" array */
		FREE(who);

		return;
	}

	/* Buttons */
	button_add("[y]", 'y');
	button_add("[k]", 'k');
	/* Don't collide with the repeat button */
	button_add("[n]", 'q'); 
	redraw_stuff();

	/* Prompt */
	put_str("Recall details? (y/k/n): ", 0, 40);

	/* Query */
	query = inkey_ex();

	/* Restore */
	prt(buf, 0, 0);

	/* Buttons */
	button_kill('y');
	button_kill('k');
	button_kill('q');
	redraw_stuff();

	/* Interpret the response */
	if (query.key == 'k')
	{
		/* Sort by kills (and level) */
		sort(who, n, sizeof(*who), cmp_pkill);
	}
	else if (query.key == 'y' || query.key == 'p')
	{
		/* Sort by level; accept 'p' as legacy */
		sort(who, n, sizeof(*who), cmp_level);
	}
	else
	{
		/* Any unsupported response is "nope, no history please" */
	
		/* XXX XXX Free the "who" array */
		FREE(who);

		return;
	}

	/* Start at the end */
	i = n - 1;

	/* Button */
	button_add("[r]", 'r');
	button_add("[-]", '-');
	button_add("[+]", '+');
	redraw_stuff();

	/* Scan the monster memory */
	while (1)
	{
		/* Extract a race */
		r_idx = who[i];

		/* Hack -- Auto-recall */
		monster_race_track(r_idx);

		/* Hack -- Handle stuff */
		handle_stuff();

		/* Hack -- Begin the prompt */
		roff_top(r_idx);

		/* Hack -- Complete the prompt */
		Term_addstr(-1, TERM_WHITE, " [(r)ecall, ESC]");

		/* Interact */
		while (1)
		{
			/* Recall */
			if (recall)
			{
				/* Save screen */
				screen_save();

				/* Recall on screen */
				screen_roff(who[i]);

				/* Hack -- Complete the prompt (again) */
				Term_addstr(-1, TERM_WHITE, " [(r)ecall, ESC]");
			}

			/* Command */
			query = inkey_ex();

			/* Unrecall */
			if (recall)
			{
				/* Load screen */
				screen_load();
			}

			/* Normal commands */
			if (query.key != 'r') break;

			/* Toggle recall */
			recall = !recall;
		}

		/* Stop scanning */
		if (query.key == ESCAPE) break;

		/* Move to "prev" monster */
		if (query.key == '-')
		{
			if (++i == n)
				i = 0;
		}

		/* Move to "next" monster */
		else
		{
			if (i-- == 0)
				i = n - 1;
		}
	}

	/* Button */
	button_kill('r');
	button_kill('-');
	button_kill('+');
	redraw_stuff();

	/* Re-display the identity */
	prt(buf, 0, 0);

	/* Free the "who" array */
	FREE(who);
}

/* Centers the map on the player */
void do_cmd_center_map(void)
{
	center_panel();
}<|MERGE_RESOLUTION|>--- conflicted
+++ resolved
@@ -214,67 +214,10 @@
 
 void textui_cmd_toggle_ignore(void)
 {
-<<<<<<< HEAD
-	/* Refuel */
-	j_ptr->timeout += o_ptr->timeout ? o_ptr->timeout : o_ptr->pval[DEFAULT_PVAL];
-
-	/* Message */
-	msg_print("You fuel your lamp.");
-
-	/* Comment */
-	if (j_ptr->timeout >= FUEL_LAMP)
-	{
-		j_ptr->timeout = FUEL_LAMP;
-		msg_print("Your lamp is full.");
-	}
-
-	/* Refilled from a lantern */
-	if (o_ptr->sval == SV_LIGHT_LANTERN)
-	{
-		/* Unstack if necessary */
-		if (o_ptr->number > 1)
-		{
-			object_type *i_ptr;
-			object_type object_type_body;
-
-			/* Get local object */
-			i_ptr = &object_type_body;
-
-			/* Obtain a local object */
-			object_copy(i_ptr, o_ptr);
-
-			/* Modify quantity */
-			i_ptr->number = 1;
-
-			/* Remove fuel */
-			i_ptr->timeout = 0;
-
-			/* Unstack the used item */
-			o_ptr->number--;
-			p_ptr->total_weight -= i_ptr->weight;
-
-			/* Carry or drop */
-			if (item >= 0)
-				item = inven_carry(p_ptr, i_ptr);
-			else
-				drop_near(i_ptr, 0, p_ptr->py, p_ptr->px, FALSE);
-		}
-
-		/* Empty a single lantern */
-		else
-		{
-			/* No more fuel */
-			o_ptr->timeout = 0;
-		}
-
-		/* Combine / Reorder the pack (later) */
-		p_ptr->notice |= (PN_COMBINE | PN_REORDER);
-=======
 	p_ptr->unignoring = !p_ptr->unignoring;
 	p_ptr->notice |= PN_SQUELCH;
 	do_cmd_redraw();
 }
->>>>>>> 57d8bde3
 
 void textui_obj_wield(object_type *o_ptr, int item)
 {
