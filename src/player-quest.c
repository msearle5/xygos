/**
 * \file player-quest.c
 * \brief All quest-related code
 *
 * Copyright (c) 2013 Angband developers
 *
 * This work is free software; you can redistribute it and/or modify it
 * under the terms of either:
 *
 * a) the GNU General Public License as published by the Free Software
 *    Foundation, version 2, or
 *
 * b) the "Angband licence":
 *    This software may be copied and distributed for educational, research,
 *    and not for profit purposes provided that this copyright and statement
 *    are included in all such copies.  Other copyrights may also apply.
 */
#include "angband.h"
#include "datafile.h"
#include "game-input.h"
#include "game-world.h"
#include "generate.h"
#include "init.h"
#include "mon-make.h"
#include "mon-move.h"
#include "mon-spell.h"
#include "mon-util.h"
#include "monster.h"
#include "obj-desc.h"
#include "obj-gear.h"
#include "obj-knowledge.h"
#include "obj-make.h"
#include "obj-pile.h"
#include "obj-tval.h"
#include "obj-util.h"
#include "player-birth.h"
#include "player-calcs.h"
#include "player-quest.h"
#include "player-timed.h"
#include "player-util.h"
#include "store.h"
#include "trap.h"
#include "ui-knowledge.h"
#include "ui-input.h"
#include "ui-player.h"
#include "ui-store.h"
#include "world.h"

#include <math.h>

/**
 * Array of quests
 */
struct quest *quests;

/**
 * Parsing functions for quest.txt
 */
static enum parser_error parse_quest_name(struct parser *p) {
	const char *name = parser_getstr(p, "name");
	struct quest *h = parser_priv(p);

	struct quest *q = mem_zalloc(sizeof(*q));
	q->next = h;
	parser_setpriv(p, q);
	q->name = string_make(name);
	q->quests = 0;
	q->town = q->store = -1;
	q->entry_min = -1;
	q->entry_max = -1;
	q->entry_feature = FEAT_NONE;

	return PARSE_ERROR_NONE;
}

static enum parser_error parse_quest_level(struct parser *p) {
	struct quest *q = parser_priv(p);
	assert(q);

	q->level = parser_getuint(p, "level");
	return PARSE_ERROR_NONE;
}

static enum parser_error parse_quest_intro(struct parser *p) {
	struct quest *q = parser_priv(p);
	assert(q);

	q->intro = string_make(parser_getstr(p, "text"));
	return PARSE_ERROR_NONE;
}

static enum parser_error parse_quest_desc(struct parser *p) {
	struct quest *q = parser_priv(p);
	assert(q);

	q->desc = string_make(parser_getstr(p, "text"));
	return PARSE_ERROR_NONE;
}

static enum parser_error parse_quest_succeed(struct parser *p) {
	struct quest *q = parser_priv(p);
	assert(q);

	q->succeed = string_make(parser_getstr(p, "text"));
	return PARSE_ERROR_NONE;
}

static enum parser_error parse_quest_failure(struct parser *p) {
	struct quest *q = parser_priv(p);
	assert(q);

	q->failure = string_make(parser_getstr(p, "text"));
	return PARSE_ERROR_NONE;
}

static enum parser_error parse_quest_unlock(struct parser *p) {
	struct quest *q = parser_priv(p);
	assert(q);

	q->unlock = string_make(parser_getstr(p, "text"));
	return PARSE_ERROR_NONE;
}

static enum parser_error parse_quest_object(struct parser *p) {
	struct quest *q = parser_priv(p);
	assert(q);

	q->target_item = string_make(parser_getstr(p, "object"));
	return PARSE_ERROR_NONE;
}

static enum parser_error parse_quest_entrymin(struct parser *p) {
	struct quest *q = parser_priv(p);
	assert(q);

	q->entry_min = parser_getuint(p, "min");
	return PARSE_ERROR_NONE;
}

static enum parser_error parse_quest_entrymax(struct parser *p) {
	struct quest *q = parser_priv(p);
	assert(q);

	q->entry_max = parser_getuint(p, "max");
	return PARSE_ERROR_NONE;
}

static enum parser_error parse_quest_min_found(struct parser *p) {
	struct quest *q = parser_priv(p);
	assert(q);

	q->min_found = parser_getuint(p, "min");
	return PARSE_ERROR_NONE;
}

static enum parser_error parse_quest_max_remaining(struct parser *p) {
	struct quest *q = parser_priv(p);
	assert(q);

	q->max_remaining = parser_getuint(p, "max");
	return PARSE_ERROR_NONE;
}

static enum parser_error parse_quest_entryfeature(struct parser *p) {
	struct quest *q = parser_priv(p);
	assert(q);

	q->entry_feature = lookup_feat(parser_getsym(p, "feature"));

	return PARSE_ERROR_NONE;
}

static enum parser_error parse_quest_flags(struct parser *p) {
	struct quest *q = parser_priv(p);
	assert(q);

	const char *in = parser_getstr(p, "flags");
	if (strstr(in, "active"))
		q->flags |= QF_ACTIVE;
	if (strstr(in, "essential"))
		q->flags |= QF_ESSENTIAL;
	if (strstr(in, "locked"))
		q->flags |= QF_LOCKED;
	if (strstr(in, "guardian"))
		q->flags |= QF_GUARDIAN;
	if (strstr(in, "town"))
		q->flags |= QF_TOWN;
	if (strstr(in, "home"))
		q->flags |= QF_HOME;
	return PARSE_ERROR_NONE;
}

static enum parser_error parse_quest_race(struct parser *p) {
	struct quest *q = parser_priv(p);
	const char *name = parser_getstr(p, "race");
	assert(q);

	struct monster_race *race[256];
	int races = lookup_all_monsters(name, race, 256);
	if (!races)
		return PARSE_ERROR_INVALID_MONSTER;
	for(int i=0;i<races;i++) {
		q->race = mem_realloc(q->race, sizeof(q->race[0]) * (1 + q->races));
		q->race[q->races++] = race[i];
		if (!race[i])
			return PARSE_ERROR_INVALID_MONSTER;
	}

	return PARSE_ERROR_NONE;
}

static enum parser_error parse_quest_store(struct parser *p) {
	struct quest *q = parser_priv(p);
	assert(q);

	/* Read a town index, as a town name or the name of another quest */
	const char *location = parser_getsym(p, "town");

	if (!location)
		return PARSE_ERROR_INVALID_VALUE;

	const char *name = NULL;
	if (parser_hasval(p, "store"))
		name = parser_getsym(p, "store");

	q->loc = mem_realloc(q->loc, sizeof(struct quest_location) * (1 + q->quests));
	struct quest_location *ql = q->loc + q->quests;
	q->quests++;
	ql->town = ql->store = -1;
	if (!streq(location, "All"))
		ql->location = string_make(location);
	else
		ql->location = NULL;
	ql->storename = string_make(name);

	return PARSE_ERROR_NONE;
}

static enum parser_error parse_quest_number(struct parser *p) {
	struct quest *q = parser_priv(p);
	assert(q);

	q->max_num = parser_getuint(p, "number");
	return PARSE_ERROR_NONE;
}

struct parser *init_parse_quest(void) {
	struct parser *p = parser_new();
	parser_setpriv(p, NULL);
	parser_reg(p, "name str name", parse_quest_name);
	parser_reg(p, "level uint level", parse_quest_level);
	parser_reg(p, "race str race", parse_quest_race);
	parser_reg(p, "number uint number", parse_quest_number);
	parser_reg(p, "store sym town ?sym store", parse_quest_store);
	parser_reg(p, "object str object", parse_quest_object);
	parser_reg(p, "entrymin uint min", parse_quest_entrymin);
	parser_reg(p, "entrymax uint max", parse_quest_entrymax);
	parser_reg(p, "entryfeature sym feature", parse_quest_entryfeature);
	parser_reg(p, "intro str text", parse_quest_intro);
	parser_reg(p, "desc str text", parse_quest_desc);
	parser_reg(p, "succeed str text", parse_quest_succeed);
	parser_reg(p, "failure str text", parse_quest_failure);
	parser_reg(p, "unlock str text", parse_quest_unlock);
	parser_reg(p, "min-found uint min", parse_quest_min_found);
	parser_reg(p, "max-remaining uint max", parse_quest_max_remaining);
	parser_reg(p, "flags str flags", parse_quest_flags);
	return p;
}

static errr run_parse_quest(struct parser *p) {
	return parse_file_quit_not_found(p, "quest");
}

static errr finish_parse_quest(struct parser *p) {
	struct quest *quest, *next = NULL;
	int count;

	/* Count the entries */
	z_info->quest_max = 0;
	quest = parser_priv(p);
	while (quest) {
		z_info->quest_max++;
		quest = quest->next;
	}

	/* Allocate the direct access list and copy the data to it */
	quests = mem_zalloc(z_info->quest_max * sizeof(*quest));
	count = z_info->quest_max - 1;
	for (quest = parser_priv(p); quest; quest = next, count--) {
		memcpy(&quests[count], quest, sizeof(*quest));
		quests[count].index = count;
		next = quest->next;
		if (count < z_info->quest_max - 1)
			quests[count].next = &quests[count + 1];
		else
			quests[count].next = NULL;

		mem_free(quest);
	}

	parser_destroy(p);
	return 0;
}

static void cleanup_quest(void)
{
	int idx;
	for (idx = 0; idx < z_info->quest_max; idx++)
		string_free(quests[idx].name);
	mem_free(quests);
}

struct file_parser quests_parser = {
	"quest",
	init_parse_quest,
	run_parse_quest,
	finish_parse_quest,
	cleanup_quest
};


/** Complete the current quest, successfully */
static void succeed_quest(struct quest *q) {
	if (!(q->flags & QF_SUCCEEDED))
		msgt(MSG_LEVEL, "Your task is complete!");
	q->flags |= QF_SUCCEEDED;
	q->flags |= QF_UNREWARDED;
	q->flags &= ~QF_FAILED;
}

/** Complete the current quest, successfully and reward it */
static void reward_quest(struct quest *q) {
	if (!(q->flags & QF_SUCCEEDED))
		msgt(MSG_LEVEL, "Your task is complete!");
	q->flags |= QF_SUCCEEDED;
	q->flags &= ~QF_UNREWARDED;
	q->flags &= ~QF_FAILED;
}

/** Make a quest active */
static void activate_quest(struct quest *q) {
	q->flags |= QF_ACTIVE;
	q->flags &= ~QF_SUCCEEDED;
	q->flags &= ~QF_UNREWARDED;
	q->flags &= ~QF_FAILED;
}

/** Complete the current quest, unsuccessfully */
static void fail_quest(struct quest *q) {
	if (!(q->flags & QF_FAILED))
		msgt(MSG_LEVEL, "You have failed in your task!");
	q->flags |= QF_FAILED;
	q->flags &= ~QF_SUCCEEDED;
	q->flags |= QF_UNREWARDED;
}

/** Complete the current quest, successfully */
static void quest_succeed(void) {
	assert(player->active_quest >= 0);
	struct quest *q = &player->quests[player->active_quest];
	succeed_quest(q);
}

struct quest *quest_guardian_any(struct town *town)
{
	for(int i=0;i<z_info->quest_max;i++) {
		if ((player->quests[i].town == town - t_info) && (player->quests[i].store == -1)) {
			return &player->quests[i];
		}
	}
	return NULL;
}

struct quest *quest_guardian_of(struct town *town)
{
	for(int i=0;i<z_info->quest_max;i++) {
		if ((player->quests[i].town == town - t_info) && (player->quests[i].store == -1) &&
			(!(player->quests[i].flags & QF_ACTIVE)) && (!(player->quests[i].flags & QF_SUCCEEDED))) {
			return &player->quests[i];
		}
	}
	return NULL;
}

struct quest *quest_guardian(void)
{
	return quest_guardian_of(player->town);
}

/**
 * Check if the given level is an essential (or at least blocking), incomplete quest level.
 */
bool is_blocking_quest(struct player *p, int level)
{
	size_t i;

	/* Town is never a quest */
	if (!level) return false;

	/* Is this the last level of a dungeon? */
	bool end = ((world_level_exists(NULL, level)) && (!world_level_exists(NULL, level+1)));

	for (i = 0; i < z_info->quest_max; i++)
		if (((p->quests[i].town == (player->town - t_info)) || (p->quests[i].town < 0)) &&
			(((p->quests[i].level == level) && (p->quests[i].flags & QF_ESSENTIAL)) ||
			(end && (p->quests[i].flags & QF_GUARDIAN))) &&
			(!(p->quests[i].flags & QF_SUCCEEDED)))
			return true;

	return false;
}

/**
 * Check if there is a town quest in progress.
 */
bool in_town_quest(void)
{
	/* Must be in town */
	if (player->depth)
		return false;

	/* Must be an active town quest granted from this town */
	for (int i = 0; i < z_info->quest_max; i++) {
		if ((player->quests[i].flags & (QF_TOWN | QF_ACTIVE)) == (QF_TOWN | QF_ACTIVE)) {
			if (player->quests[i].town == (player->town - t_info)) {
				return true;
			}
		}
	}
	return false;
}

/**
 * Check if the given level is a quest level.
 */
bool is_quest(struct player *p, int level)
{
	size_t i;

	/* Town is never a quest */
	if (!level) return false;

	for (i = 0; i < z_info->quest_max; i++)
		if ((p->quests[i].level == level) && (!(p->quests[i].flags & QF_TOWN)))
			return true;

	return false;
}

/**
 * Check if the given level is an active quest level.
 * For quests involving monsters, that means at least one of the targeted
 * monsters is present. For other quests, they are always active if you
 * are on their level.
 */
bool is_active_quest(struct player *p, int level)
{
	size_t i;

	/* Town is never a quest */
	if (!level) return false;

	for (i = 0; i < z_info->quest_max; i++) {
		if ((p->quests[i].level == level) && (!(p->quests[i].flags & QF_TOWN))) {
			if (!p->quests[i].races)
				return true;
			for(int j = 0; j < p->quests[i].races; j++) {
				if (p->quests[i].race[j]->cur_num)
					return true;
			}
		}
	}

	return false;
}

/* Return guessed fighting strength (roughly 1..100) of a monster
 */
static double arena_monster_power(struct monster_race* r)
{
	double power = r->level + 10.0;

	/* More AC, HP, speed etc are good */
	power *= 1.0 + ((r->speed - 100) / 100.0);
	// this is wrong power *= 1.0 + ((r->ac - 10) / 10.0);

	/* Visibility */
	if (rf_has(r->flags, RF_CHAR_CLEAR))
		power *= 1.05;
	if (rf_has(r->flags, RF_ATTR_CLEAR))
		power *= 1.025;
	if (rf_has(r->flags, RF_MIMIC_INV))
		power *= 1.03;
	if (rf_has(r->flags, RF_INVISIBLE))
		power *= 1.04;
	if (rf_has(r->flags, RF_COLD_BLOOD))
		power *= 1.015;
	if (rf_has(r->flags, RF_EMPTY_MIND))
		power *= 1.02;
	if (rf_has(r->flags, RF_WEIRD_MIND))
		power *= 1.01;

	/* Special cases */
	if (rf_has(r->flags, RF_MULTIPLY))
		power *= 1.15;
	if (rf_has(r->flags, RF_EVASIVE))
		power *= 1.22;

	/* Toughness */
	if (rf_has(r->flags, RF_REGENERATE))
		power *= 1.08;
	if (rf_has(r->flags, RF_IM_EDGED))
		power *= 1.1;
	if (rf_has(r->flags, RF_IM_BLUNT))
		power *= 1.1;
	if (rf_has(r->flags, RF_REFLECT))
		power *= 1.08;

	/* AI */
	if (rf_has(r->flags, RF_STUPID))
		power *= 0.95;
	if (rf_has(r->flags, RF_SMART))
		power *= 1.05;

	/* Movement */
	if (rf_has(r->flags, RF_FLYING))
		power *= 1.005;
	if (rf_has(r->flags, RF_ALL_TERRAIN))
		power *= 1.01;
	if (rf_has(r->flags, RF_ORTHOGONAL))
		power *= 0.94;

	/* Ranged */
	if (rf_has(r->flags, RF_POWERFUL))
		power *= 1.075;

	/* Vulnerabilities */
	if (rf_has(r->flags, RF_HURT_LIGHT))
		power *= 0.99;
	if (rf_has(r->flags, RF_HURT_ROCK))
		power *= 0.995;
	if (rf_has(r->flags, RF_HURT_FIRE))
		power *= 0.98;
	if (rf_has(r->flags, RF_HURT_COLD))
		power *= 0.98;

	/* Resistances */
	if (rf_has(r->flags, RF_IM_ACID))
		power *= 1.02;
	if (rf_has(r->flags, RF_IM_ELEC))
		power *= 1.02;
	if (rf_has(r->flags, RF_IM_FIRE))
		power *= 1.02;
	if (rf_has(r->flags, RF_IM_COLD))
		power *= 1.02;
	if (rf_has(r->flags, RF_IM_POIS))
		power *= 1.03;
	if (rf_has(r->flags, RF_IM_RADIATION))
		power *= 1.01;
	if (rf_has(r->flags, RF_IM_WATER))
		power *= 1.01;
	if (rf_has(r->flags, RF_IM_SOUND))
		power *= 1.01;
	if (rf_has(r->flags, RF_IM_LIGHT))
		power *= 1.015;
	if (rf_has(r->flags, RF_IM_PLASMA))
		power *= 1.01;
	if (rf_has(r->flags, RF_IM_NEXUS))
		power *= 1.005;
	if (rf_has(r->flags, RF_IM_DISEN))
		power *= 1.005;
	if (rf_has(r->flags, RF_IM_CHAOS))
		power *= 1.005;
	if (rf_has(r->flags, RF_IM_INERTIA))
		power *= 1.005;
	if (rf_has(r->flags, RF_NO_FEAR))
		power *= 1.02;
	if (rf_has(r->flags, RF_NO_STUN))
		power *= 1.02;
	if (rf_has(r->flags, RF_NO_CONF))
		power *= 1.02;
	if (rf_has(r->flags, RF_NO_SLEEP))
		power *= 1.02;
	if (rf_has(r->flags, RF_NO_HOLD))
		power *= 1.02;
	if (rf_has(r->flags, RF_NO_SLOW))
		power *= 1.02;

	power -= 10.0;
	if (power < 0.5)
		power = 0.5;
	return power;
}

/**
 * Choose a worthy opponent for the Arena.
 * Avoid returning NULL unless it has to - that will prevent any further fights.
 * Opponents are generated randomly with the given level being a fairly hard (exponential) barrier.
 * Lower levels are more likely but the bias should still be towards in level monsters.
 * Some monsters (questors, uniques, maybe breeders?) shouldn't show up in the arena
 */
static struct monster_race *arena_opponent(int level, int existing, struct monster_race **exist)
{
	assert(level > 0);

	/* Allocate a table (with sentinel) */
	double *p = mem_zalloc(sizeof(double) * (z_info->r_max + 1));
	int nmons = 0;
	double total = 0.0;
fprintf(stderr,"area_oppo level %d\n", level);
	/* Fill it with probabilities.
	 * The first time around the loop, cap out of level monsters.
	 * The second time around - if nothing was found - allow them.
	 **/
	for (int cap = 1; cap >= 0; cap--) {
		for (int i = 0; i < z_info->r_max; i++) {
			if ((!rf_has(r_info[i].flags, RF_UNIQUE)) &&
				(!rf_has(r_info[i].flags, RF_QUESTOR)) &&
				(!rf_has(r_info[i].flags, RF_SPECIAL_GEN)) &&
				(!rf_has(r_info[i].flags, RF_FORCE_DEPTH)) &&
				(!rf_has(r_info[i].flags, RF_NEVER_MOVE)) &&
				(!rf_has(r_info[i].flags, RF_NEVER_BLOW)) &&
				(!rf_has(r_info[i].flags, RF_FRIGHTENED)) &&
				(!rf_has(r_info[i].flags, RF_SEASONAL)) &&
				(!rf_has(r_info[i].flags, RF_MOVE_BODY)) &&
				(!rf_has(r_info[i].flags, RF_KILL_BODY)) &&
				(!rf_has(r_info[i].flags, RF_AQUATIC)) &&
				(r_info[i].rarity > 0) &&
				(r_info[i].level > 0) &&
				(r_info[i].max_num > 0)) {
				double prob = 1.0;
				double rlevel = arena_monster_power(&r_info[i]);
				if (rlevel > level) {
					/* Limit at 2x out of level, for the first pass only */
					prob = pow(0.1, (double)rlevel / level);
					if (cap)
						prob -= 0.0101;
					prob = MAX(0.0, prob);
				} else if (rlevel < level) {
					prob = MAX(0.0, 2.0 - (rlevel / (double)level));
				}
				if (prob > 0.0) {
					for(int j = 0; j < existing; j++) {
						if (r_info+i == exist[j]) {
		fprintf(stderr,"area_oppo: disabling %s\n", r_info[i].name);
							prob = 0.0;
						}
					}
					if (prob > 0.0) {
		fprintf(stderr,"area_oppo: %.18lf chance of %s\n", prob, r_info[i].name);
						p[i] = prob;
						total += prob;
						nmons++;
					}
				}
			}
		}
		if (nmons)
			break;
	}

	/* Bale out if nothing looks good to you */
	if (!nmons)
		return NULL;

	/* Select from it */
	double select = Rand_double(total);
	int selection = 0;
	for (; selection < z_info->r_max; selection++) {
		select -= p[selection];
		if (select < 0.0) {
			fprintf(stderr,"area_oppo: selecting %s\n", r_info[selection].name);
			break;
		}
	}
	assert(p[selection] > 0.0);
	mem_free(p);
	return &r_info[selection];
}

/* Return arena odds directly and as x-to-y.
 * Use autolevel?
 */
static double arena_odds(int on, int races, struct monster_race **race, int *m, int *d)
{
	double monster_power[races];
	double odds_of[races];
	double payout[races];
	int mul[races];
	int div[races];
	double top = -1e9;
	int topi = 0;
	assert(races >= 2);

	/* Obtain power as a 'virtual level' mostly 0..100 (but it can be negative or > 100 for a few) */
	for(int i=0;i<races;i++) {
		monster_power[i] = arena_monster_power(race[i]);
		if (monster_power[i] > top) {
			top = monster_power[i];
			topi = i;
		}
	}

	/* With equal contenders, odds would be the same (1/races) for all.
	 * As some are less, reduce them. Top gets all the rest FIXME
	 */
	//odds_of[topi] = 1.0;
	for(int i=0;i<races;i++) {
		//if (i != topi) {
			double chance = (monster_power[i] / monster_power[topi]);
			odds_of[i] = chance / races;
			//odds_of[topi] -= odds_of[i];
		//}
	}

	/* Convert 'chance of winning' to 'payout' */
	for(int i=0;i<races;i++)
		payout[i] = 1.0 / odds_of[i];

	/* Scale everything down by a greed factor (1/2 if hated, 1/6 for typical, down to 1/12 for friends) */
	double faction = MAX(2, player->bm_faction + 4);
	double greed = (1.0 / faction);

	for(int i=0;i<races;i++)
		payout[i] *= (1.0 - greed);

	/* Quantize and cap */
	for(int i=0;i<races;i++) {
		/* 1.0 = evens, 0.1 = 10/1, 3.0 = 3/1 */
		if (payout[i] < 0.9) {
			/* Less than evens */
			if (payout[i] <= 0.1) {
				/* Cap to 11/10 */
				mul[i] = 1;
				div[i] = 10;
			} else {
				mul[i] = 1;
				div[i] = MIN(2, (1.0 / payout[i]));
			}
		} else {
			/* Evens or longer */
			if (payout[i] >= 25.0)
				payout[i] -= (payout[i] - 25.0) / 2.0;
			if (payout[i] >= 25.0)
				payout[i] -= (payout[i] - 25.0) / 2.0;
			if (payout[i] >= 100.0)
				payout[i] = 100.0;
			if (payout[i] < 1.5)
				div[i] = mul[i] = 1;
			else if (payout[i] <= 2.0) {
				div[i] = 2;
				mul[i] = 3;
			} else {
				mul[i] = payout[i];
				div[i] = 1;
			}
		}
fprintf(stderr,"odds %.17lf, initial payout %.17lf, mul %d, div %d\n", odds_of[i], payout[i], mul[i], div[i]);
		payout[i] = mul[i] / div[i];
	}

	*m = mul[on];
	*d = div[on];
	return payout[on];
}

/**
 * Advance the Arena quest once if possible.
 * This is called at regular times, independently of when you bet on it (though only
 * as you enter a Black Market).
 * Returns true if a change was made.
 */
static bool advance_arena(struct player *p)
{
	struct quest *q = get_quest_by_name("Arena");

	/* First time? Activate */
	if (q->level == 0) {
		q->flags |= QF_ACTIVE;
	}
	q->level++;

	/* Find some appropriate monsters */
	q->races = rand_range(z_info->arena_min_monsters, z_info->arena_max_monsters);
	q->race = mem_realloc(q->race, sizeof(*q->race) * q->races);
	for(int i=0;i<q->races;i++) {
		q->race[i] = arena_opponent(q->level, i, q->race);
		if (!q->race[i]) {
			/* No more opponents */
			mem_free(q->race);
			q->races = 0;
			q->level = z_info->arena_max_depth;
		}
	}

	/* May have already completed all arenas */
	if (q->level >= (int)z_info->arena_max_depth) {
		q->flags &= ~QF_ACTIVE;
		q->intro = string_make("There are no more opponents willing to fight.");
		return false;
	}

	/* You don't stay famous if you don't keep fighting, unless you are maxed (or there are no more fights)
	 * But don't go all the way to zero (implying that you had never tried).
	 **/
	if ((player->fc_faction > 1) && (player->fc_faction < z_info->arena_max_depth))
		player->fc_faction--;

	/* Build an intro */
	char banner[1024];
	strcpy(banner, "We are taking bets now for the next arena fight! Choose ");
	for(int i=0;i<q->races;i++) {
		int m, d;
		arena_odds(i, q->races, q->race, &m, &d);
		strnfmt(banner + strlen(banner), sizeof(banner) - strlen(banner), "%c for the %s at %d/%d, ", i+'A', q->race[i]->name, m, d);
	}
	strnfmt(banner + strlen(banner), sizeof(banner) - strlen(banner), "ESC to leave or @ to enter yourself.");

	q->intro = string_make(banner);
	return true;
}

/**
 * You have entered the Black Market.
 * Bring the Arena quest up to date.
 * Return true if there is a fight available.
 */
static bool update_arena(struct player *p)
{
	struct quest *q = get_quest_by_name("Arena");
	int turn_level = 1 + (turn / (10 * z_info->arena_wait_time));
	bool ok = true;
	while ((q->level < turn_level) && (ok))
		ok = advance_arena(p);
	return ok;
}

/**
 * Set up an arena fight, including yourself if you is true.
 * Return the winner!
 */
int quest_arena_fight(struct player *p, bool you, int betmon, int betcash)
{
	struct quest *q = get_quest_by_name("Arena");

	/* Ensure there are enough monsters already in the level */

	/* For each monster, place it in the new level */
	assert(q->races);
<<<<<<< HEAD
	health_untrack_all(p->upkeep);

=======
	p->upkeep->n_health_who = 0;
>>>>>>> 7bc0a03c
	for(int i=0;i<q->races;i++) {
		/* Pick a location */
		struct loc grid;
		struct monster_group_info info = { 0, 0 };
		do {
			scatter(cave, &grid, player->grid, 100, true);
		} while (!square_in_bounds(cave, grid) || !square_isempty(cave, grid));

		/* Place it */
		place_new_monster(cave, grid, q->race[i], true, false, info, ORIGIN_DROP_SHK);
		struct monster *mon = square_monster(cave, grid);
		assert(mon);

		/* Swap the targeted monster */
		int old_idx = mon->midx;
		if (old_idx == i+1) {
			/* Do nothing */
			;
		} else if (cave_monster(cave, i+1)->race) {
			monster_index_move(old_idx, cave_monster_max(cave));
			monster_index_move(i+1, old_idx);
			monster_index_move(cave_monster_max(cave), i+1);
		} else {
			monster_index_move(old_idx, i+1);
		}
		target_set_monster(cave_monster(cave, i+1));
		health_track_add(player->upkeep, square_monster(cave, grid));
	}

	/* Head to the arena */
	player->arena_type = you ? arena_player : arena_monster;
	player->arena_bet = betcash;
	player->arena_idx = betmon;
	player->upkeep->arena_level = true;
<<<<<<< HEAD
	dungeon_change_level(player, MAX(1, player->depth));
=======
	dungeon_change_level(player, player->depth);
>>>>>>> 7bc0a03c

	return 0;
}

/**
 * Play the arena (either as a spectator or participant).
 */
bool quest_play_arena(struct player *p)
{
	struct quest *q = get_quest_by_name("Arena");
	char buf[1024];

	/* Print the intro */
	screen_save();
	ui_event ev = ui_text_box(q->intro);

	/* Get an answer */
	struct keypress ch = ev.key;

	/* Erase the prompt */
	prt("", 0, 0);

	/* Scaredy cat */
	if (ch.code == ESCAPE) {
		screen_load();
		return (false);
	}

	char key = tolower(ch.code);
	if (key == '@') {
		/* Fight */
		quest_arena_fight(p, true, -1, 0);
	} else {
		/* Bet. First ask how much, allowing exit */
		int m, d;
		int betmon = key - 'a';
		if ((betmon < 0) || (betmon >= q->races)) {
			screen_load();
			return (false);
		}
		arena_odds(betmon, q->races, q->race, &m, &d);
		int low = 5 + (q->level * 5);
		int high = ((stores[q->store].owner->max_cost) * d) / m;
		high = MIN(p->au, high);
		high = MAX(low, high);
		if (low > p->au) {
			ui_text_box("You can't afford the minimum bet.");
			return (false);
		}
		strnfmt(buf, sizeof(buf), "Bet how much on the %s (min $%d, max $%d?)", q->race[betmon]->name, low, high);
		int bet = get_quantity(buf, high);
		if ((bet < low) || (bet > high)) {
			screen_load();
			return (false);
		}
<<<<<<< HEAD
		/* Popcorn to ensure you don't starve in a long fight */
		int amount = 90 * z_info->food_value;
		if (player->timed[TMD_FOOD] < amount)
			player_set_timed(player, TMD_FOOD, amount, false);
=======
>>>>>>> 7bc0a03c

		quest_arena_fight(p, false, betmon, bet);
	}

	/* Success */
	screen_load();
	return (true);
}

/**
 * Advance the Hit List quest.
 * This is called before asking for a new Hit List quest.
 * Returns true if a new target was found.
 */
static bool get_next_hitlist(struct player *p)
{
	char buf[256];
	struct quest *q = get_quest_by_name("Hit List");

	/* First time? Activate, and skip early levels if you started late  */
	if (q->level == 0) {
		q->level = MAX(0, (player->lev - 10));
		q->flags |= QF_ACTIVE;
	}

	/* May have already completed all Hit List missions */
	if (q->level == z_info->max_depth-1)
		return false;

	/* May still be in progress */
	if ((q->cur_num == 0) && (q->max_num == 1))
		return false;

	/* Look for a unique of greater than the quest's current depth
	 * which is alive and not a questor, special-generation etc.
	 *
	 * Some will randomly be skipped: this is more likely to happen
	 * for levels close to the current one and less likely to happen
	 * when more missions have already been completed - which are
	 * supposed to go some way towards getting a similar number of
	 * hits between games, to not depend too much on how early you
	 * take the first mission, and to cope with the number of uniques
	 * increasing.
	 *
	 * (Should they become lower level / more likely to spawn?)
	 */
	int diff = 0;
	struct monster_race *r = NULL;
	do {
		diff++;
		q->level++;
		for (int i = 0; i < z_info->r_max; i++) {
			if ((r_info[i].level == q->level) &&
				(rf_has(r_info[i].flags, RF_UNIQUE)) &&
				(!rf_has(r_info[i].flags, RF_QUESTOR)) &&
				(!rf_has(r_info[i].flags, RF_SPECIAL_GEN)) &&
				(r_info[i].rarity > 0) &&
				(r_info[i].max_num > 0) &&
				(randint0(diff+1+p->hitlist_wins) > p->hitlist_wins)) {
					r = &r_info[i];
					break;
			}
		}
	} while ((!r) && (q->level < z_info->max_depth));

	/* If r is unset, there are no more eligible targets.
	 * Make the quest inactive.
	 **/
	if (!r) {
		q->flags &= ~(QF_ACTIVE | QF_FAILED | QF_UNREWARDED);
		q->flags |= QF_SUCCEEDED;
		if (q->intro)
			string_free(q->intro);
		q->level = z_info->max_depth-1;
		q->intro = string_make("There are no more contracts available.");
		return false;
	}

	/* Set up the messages for the new quest */
	static const char *kill[] = {
		"Kill", "Exterminate", "Annul", "Inhume", "Obliterate",
		"Blow away", "Rub out", "Erase", "Put down", "Assassinate",
		"Execute", "Remove", "Get rid of", "Gank", "Liquidate",
		"Destroy", "Delete", "Annihilate", "Squish"
	};
	if (q->intro)
		string_free(q->intro);
	strnfmt(buf, sizeof(buf), "%s %s and you will be rewarded.", kill[randint0(sizeof(kill)/sizeof(*kill))], r->name);
	q->intro = string_make(buf);

	/* One target */
	q->race = mem_realloc(q->race, sizeof(q->race[0]));
	q->race[0] = r;
	q->races = 1;
	q->max_num = 1;
	q->cur_num = 0;

	return true;
}

/**
 * Copy all the standard quests to the player quest history
 */
void player_quests_reset(struct player *p)
{
	size_t i;

	if (p->quests)
		player_quests_free(p);
	p->quests = mem_zalloc(z_info->quest_max * sizeof(struct quest));

	for (i = 0; i < z_info->quest_max; i++) {
		p->quests[i].name = string_make(quests[i].name);
		p->quests[i].succeed = string_make(quests[i].succeed);
		p->quests[i].failure = string_make(quests[i].failure);
		p->quests[i].intro = string_make(quests[i].intro);
		p->quests[i].desc = string_make(quests[i].desc);
		p->quests[i].target_item = string_make(quests[i].target_item);
		p->quests[i].level = quests[i].level;
		p->quests[i].max_num = quests[i].max_num;
		p->quests[i].flags = quests[i].flags;
		p->quests[i].quests = quests[i].quests;
		p->quests[i].town = quests[i].town;
		p->quests[i].store = quests[i].store;
		p->quests[i].loc = mem_alloc(quests[i].quests * sizeof(struct quest_location));
		memcpy(p->quests[i].loc,  quests[i].loc,  quests[i].quests * sizeof(struct quest_location));
		p->quests[i].unlock = quests[i].unlock;
		p->quests[i].entry_min = quests[i].entry_min;
		p->quests[i].entry_max= quests[i].entry_max;
		p->quests[i].min_found = quests[i].min_found;
		p->quests[i].max_remaining = quests[i].max_remaining;
		p->quests[i].entry_feature = quests[i].entry_feature;
		p->quests[i].races = quests[i].races;
		p->quests[i].race = mem_alloc(quests[i].races * sizeof(p->quests[i].race[0]));
		memcpy(p->quests[i].race, quests[i].race, quests[i].races * sizeof(p->quests[i].race[0]));
	}
}

/**
 * Free the player quests
 */
void player_quests_free(struct player *p)
{
	size_t i;

	for (i = 0; i < z_info->quest_max; i++) {
		string_free(p->quests[i].name);
		string_free(p->quests[i].succeed);
		string_free(p->quests[i].failure);
		string_free(p->quests[i].intro);
		string_free(p->quests[i].desc);
		string_free(p->quests[i].target_item);
		mem_free(p->quests[i].loc);
		mem_free(p->quests[i].race);
	}
	mem_free(p->quests);
	p->quests = NULL;
}

/**
 * Creates magical stairs after finishing a quest monster.
 */
static void build_quest_stairs(struct player *p, struct loc grid)
{
	struct loc new_grid = p->grid;

	/* Stagger around */
	while (!square_changeable(cave, grid) &&
		   square_ispassable(cave, grid) &&
		   !square_isdoor(cave, grid)) {
		/* Pick a location */
		scatter(cave, &new_grid, grid, 1, false);

		/* Stagger */
		grid = new_grid;
	}

	/* Push any objects */
	push_object(grid);

	/* Explain the staircase */
	msg("A staircase down is revealed...");

	/* Create stairs down */
	square_set_feat(cave, grid, FEAT_MORE);

	/* Update the visuals */
	p->upkeep->update |= (PU_UPDATE_VIEW | PU_MONSTERS);
}

/**
 * Return the quest entered at a given grid in the Town, or NULL if there is none.
 * The quest must be active.
 */
struct quest *get_quest_by_grid(struct loc grid)
{
	for (int i = 0; i < z_info->quest_max; i++) {
		struct quest *q = &player->quests[i];
		if (q->flags & QF_ACTIVE) {
			if ((q->x == grid.x) && (q->y == grid.y)) {
				return q;
			}
		}
	}
	return NULL;
}

/**
 * Return the quest with a given name.
 */
struct quest *get_quest_by_name(const char *name)
{
	if (!name)
		return NULL;
	for (int i = 0; i < z_info->quest_max; i++) {
		struct quest *q = &player->quests[i];
		if (strstr(name, q->name))
			return q;
	}
	return NULL;
}

/** Add a start item to a list, returns the item used */
static struct start_item *add_item(struct start_item *si, int tval, const char *name, int min, int max)
{
	struct start_item *prev = NULL;
	while (si->max != 0) {
		prev = si;
		si++;
	}
	si->tval = tval;
	si->sval = name ? lookup_sval(tval, name) : SV_UNKNOWN;
	si->min = min;
	si->max = max;
	for(int i=0;i<MAX_EGOS;i++)
		si->ego[i] = NULL;
	si->artifact = NULL;
	si->next = NULL;
	if (prev)
		prev->next = si;
	return si;
}

/** Add an ego start item */
static void add_ego_item(struct start_item *si, int tval, const char *name, const char *ego, int min, int max)
{
	si = add_item(si, tval, name, min, max);
	si->ego[0] = lookup_ego_item(ego, tval, si->sval);
	if (!si->ego[0])
		msg("Warning: unable to find ego item '%s', base '%s', tv/sv %d/%d", ego, name, tval, si->sval);
}

/** Add an artifact start item */
static void add_artifact(struct start_item *si, const char *name)
{
	add_item(si, 0, NULL, 1, 1);
	si->artifact = lookup_artifact_name(name);
	if (!si->artifact)
		msg("Warning: unable to find artifact '%s'", name);
}

/** Drop an item on the floor at the specified place, mark it as a quest item */
static void quest_item_at(struct chunk *c, struct loc xy, struct object *obj)
{
	bool dummy;
	obj->origin = ORIGIN_SPECIAL;
	obj->origin_depth = player->depth;
	of_on(obj->flags, OF_QUEST_SPECIAL);
	floor_carry(c, xy, obj, &dummy);
}

static void quest_enter_msing_pills(struct chunk *c, struct quest *q)
{
	s32b value;

	/* Traps:
	 * Place a portal at each side first.
	 */
	struct trap_kind *glyph = lookup_trap("portal");
	if (glyph) {
		int tidx = glyph->tidx;
		place_trap(c, loc(1, 9), tidx, 0);
		place_trap(c, loc(c->width-2, 9), tidx, 0);
	}

	/* Items:
	 * Place one piece of fruit next to where you start, and
	 * one of each other type in random clear positions.
	 */

	char *fruit[] = {
		 "apple", "pear", "orange", "satsuma", "banana",
		 "pineapple", "melon", "pepper", "habanero", "choke-apple",
		 "snozzcumber"
	};
	const int nfruit = sizeof(fruit)/sizeof(fruit[0]);

	shuffle_sized(fruit, nfruit, sizeof(fruit[0]));
	for(int i=0;i<nfruit;i++) {
		struct loc xy = loc(13, 14);	// left of the <
		if (i > 0) {
			/* Find a space (avoiding the unreachable center) */
			do {
				xy = loc(randint1(c->width - 1), randint1(c->height - 1));
			} while ((xy.y == 9) || (!square_isempty(c, xy)));
		}
		struct object *obj = make_object_named(c, 1, false, false, false, &value, TV_FOOD, fruit[i]);
		bool dummy;
		obj->origin = ORIGIN_SPECIAL;
		obj->origin_depth = player->depth;
		obj->number = 1;
		floor_carry(c, xy, obj, &dummy);
	}

	/*
	 * Fill every other clear position (outside the central area)
	 * with random non-useless but typically low-level pills - total ~200.
	 */

	for(int x=1;x<c->width;x++) {
		for(int y=1;y<c->height;y++) {
			struct loc xy = loc(x, y);
			if ((y != 9) || (x == 5) || (x == 22)) {
				if (square_isempty(c, xy)) {
					struct object *obj = NULL;
					do {
						if (obj)
							object_delete(cave, player->cave, &obj);
						obj = make_object_named(c, 1, false, false, false, &value, TV_PILL, NULL);
					} while ((!obj) || (value <= 5) || (obj->number > 1));	/* not a nasty or sugar */
					quest_item_at(c, xy, obj);
				}
			}
		}
	}

	/* Monsters:
	 * 4 uniques.
	 * Resurrect centrally when killed? This seems too mean, though.
	 */

	struct monster_group_info info = { 0, 0 };
	place_new_monster(c, loc(1, 1), lookup_monster("Inky"), false, false, info, ORIGIN_DROP);
	place_new_monster(c, loc(c->width-2, 1), lookup_monster("Blinky"), false, false, info, ORIGIN_DROP);
	place_new_monster(c, loc(1, c->height - 2), lookup_monster("Pinky"), false, false, info, ORIGIN_DROP);
	place_new_monster(c, loc(c->width-2, c->height - 2), lookup_monster("Clyde"), false, false, info, ORIGIN_DROP);
}

static void quest_enter_whiskey_cave(struct chunk *c, struct quest *q)
{
	/* Find the entry point */
	struct loc grid;
	for (grid.y = 0; grid.y < c->height; grid.y++) {
		for (grid.x = 0; grid.x < c->width; grid.x++) {
			if (square_isstairs(c, grid))
				break;
		}
		if ((grid.x < c->width) && (square_isstairs(c, grid)))
			break;
	}

	/* Scatter the loot distant from you */
	for(int i=0;i<q->min_found * 2;i++) {
		struct loc xy;
		int dist;
		int value;
		struct object *obj = make_object_named(c, 1, false, false, false, &value, TV_FOOD, "bottle of whiskey");
		if (!obj)
			obj = make_object_named(c, 1, false, false, false, &value, TV_FOOD, NULL);
		if (!obj)
			obj = make_object_named(c, 1, false, false, false, &value, 0, NULL);
		assert(obj);
		do {
			xy = loc(randint0(c->width), randint0(c->height));
			dist = (abs(grid.x - xy.x) + abs(grid.y - xy.y));
		} while ((!square_isempty(c, xy)) || (dist < 14));
		quest_item_at(c, xy, obj);
	}

	/* Monsters - fire theme */
	for(int i=0;i<12+randint0(3);i++) {
		struct loc xy;
		int dist;
		struct monster_race *mon;
		/* Try hard to find thematic monsters, but give up if there aren't any */
		do {
			mon = get_mon_num(q->level, q->level);
			/* Thematic means:
			 * 	Immune to fire or plasma, or capable of projecting fire or plasma.
			 */
			if (rf_has(mon->flags, RF_IM_FIRE)) break;
			if (rf_has(mon->flags, RF_IM_PLASMA)) break;
			if (rsf_has(mon->spell_flags, RSF_BR_FIRE)) break;
			if (rsf_has(mon->spell_flags, RSF_BR_PLAS)) break;
			if (rsf_has(mon->spell_flags, RSF_BA_FIRE)) break;
			if (rsf_has(mon->spell_flags, RSF_BO_FIRE)) break;
			if (rsf_has(mon->spell_flags, RSF_BO_PLAS)) break;
		} while (randint0(1000) > 0);
		do {
			xy = loc(randint0(c->width), randint0(c->height));
			dist = (abs(grid.x - xy.x) + abs(grid.y - xy.y));
		} while ((!square_isempty(c, xy)) || (dist < 5));
		struct monster_group_info info = { 0, 0 };
		place_new_monster(c, xy, mon, false, false, info, ORIGIN_DROP);
	}

	/* Traps:
	 * There should be a number of granite, rubble, pit type of traps.
	 */
	struct trap_kind *traps[5];
	traps[0] = lookup_trap("pit");
	traps[1] = lookup_trap("fire trap");
	traps[2] = traps[3] = lookup_trap("rock fall trap");
	traps[4] = lookup_trap("earthquake trap");
	for(int i=0;i<5+randint0(3);i++) {
		struct loc xy;
		int dist;
		do {
			xy = loc(randint0(c->width), randint0(c->height));
			dist = (abs(grid.x - xy.x) + abs(grid.y - xy.y));
		} while ((!square_isempty(c, xy)) || (dist < 7));
		struct trap_kind *glyph = traps[randint0(5)];
		if (glyph) {
			int tidx = glyph->tidx;
			place_trap(c, loc(1, 9), tidx, 0);
			place_trap(c, loc(c->width-2, 9), tidx, 0);
		}
	}
}

/** Enter a quest level. This is called after the vault is generated.
 * At this point cave may not be set - so use the passed in chunk.
 **/
void quest_enter_level(struct chunk *c)
{
	assert(player->active_quest >= 0);
	struct quest *q = &player->quests[player->active_quest];
	const char *n = q->name;

	if (streq(n, "Msing Pills"))
		quest_enter_msing_pills(c, q);
	else if (streq(n, "Whiskey Cave"))
		quest_enter_whiskey_cave(c, q);
}

static struct object *has_special_flag(struct object *obj, void *data)
{
	return (of_has(obj->flags, OF_QUEST_SPECIAL)) ? obj : NULL;
}

static struct object *obj_of_kind(struct object *obj, void *data)
{
	struct object_kind *k = (struct object_kind *)data;
	if (obj->kind == k)
		return obj;
	return NULL;
}

/**
 * Remove the QUEST_SPECIAL flag on all items - they are now ordinary items which can e.g. be sold.
 * Must at least check your home, your gear and the level.
 * This usually happens when you fail a quest - but some quests might allow you to keep the stuff when you succeed as well.
 */
static void quest_remove_flags(void)
{
	struct object *obj;
	do {
		obj = find_object(has_special_flag, NULL);
		if (obj)
			of_off(obj->flags, OF_QUEST_SPECIAL);
	} while (obj);
}

/** Delete all items with the QUEST_SPECIAL flag.
 * Must at least check your home, your gear and the level.
 * This usually happens when you succeed.
 */
static void quest_remove_specials(void)
{
	struct object *obj;
	do {
		obj = find_object(has_special_flag, NULL);
		if (obj)
			remove_object(obj);
	} while (obj);
}

/** Count all items with the QUEST_SPECIAL flag.
 */
static int quest_count_specials(void)
{
	struct object *obj;
	int count = 0;
	do {
		obj = find_object(has_special_flag, NULL);
		if (obj)
			count++;
	} while (obj);
	return count;
}

/** Count all items of a given kind
 */
static int quest_count_kind(struct object_kind *k)
{
	struct object *obj;
	int count = 0;
	do {
		obj = find_object(obj_of_kind, k);
		if (obj)
			count++;
	} while (obj);
	return count;
}

/** Returns a (static) table of the count of all items of a given kind
 */
static int *quest_locate_kind(struct object_kind *k)
{
	struct object *obj;
	static int table[MAX_LOCATION];
	struct location location;
	memset(table, 0, sizeof(table));
	do {
		obj = locate_object(obj_of_kind, k, &location);
		if (obj)
			table[location.type]++;
	} while (obj);
	return table;
}

/** Delete all items of a given kind
 */
static void quest_remove_kind(struct object_kind *k)
{
	struct object *obj;
	do {
		obj = find_object(obj_of_kind, k);
		if (obj)
			remove_object(obj);
	} while (obj);
}

/** Special cases for quests when you change levels
 * Called before level gen occurs
 */
void quest_changing_level(void)
{
	struct player *p = player;

	/* Handle returning to the town from a quest level */
	if ((p->active_quest >= 0) && (!player->depth)) {
		struct quest *quest = &player->quests[player->active_quest];

		/* Home quests are different - you can't fail them permanently, you can try them again as many times as you want */
		if (quest->flags & QF_HOME) {
			if (!(quest->flags & QF_SUCCEEDED)) {
				quest->flags |= QF_FAILED;
			} else {
				quest->flags &= ~QF_ACTIVE;
			}
		} else {
			/* Not a home quest */

			/* Fail, or reward */
			if (!(quest->flags & QF_SUCCEEDED)) {
				quest->flags |= QF_FAILED;
				quest->flags |= QF_UNREWARDED;
			} else {
				quest->flags |= QF_UNREWARDED;
			}

			/* No longer active */
			quest->flags &= ~QF_ACTIVE;
		}
		/* Not generating or in a quest any more */
		p->active_quest = -1;
	}

	/* Guardian and win-quests: find the quest and unlock it.
	 * This is similar to do_cmd_go_down(), without the messages and is to catch cases
	 * where you enter the quest without descending the stair from the town (such as a
	 * descent card, or debug options)
	 **/
	else if (player->depth) {
		struct quest *quest = quest_guardian();
		if (quest)
			quest->flags |= QF_ACTIVE;
	}
}

/** Special cases for quests when you change levels
 * Called after level gen is complete (and the old level has been discarded)
 * This is also called after reloading a level.
 */
void quest_changed_level(bool store)
{
	/* A free position for a monster, if one is generated */
	struct loc xy = loc(0, 0);
	struct monster_group_info info = { 0, 0 };
	/* Find a space */
	for(int i=0;i<10000;i++) {
		struct loc try_xy = loc(randint1(cave->width - 1), randint1(cave->height - 1));
		if (square_isempty(cave, try_xy)) {
			xy = try_xy;
			break;
		}
	}
	bool guardian = ((is_blocking_quest(player, player->depth)) && (player->active_quest < 0));
	bool fortress = (player->town == t_info);

	/* Quest specific checks */
	for(int i=0;i<z_info->quest_max;i++) {
		struct quest *q = player->quests + i;
		if (q->flags & QF_ACTIVE) {
			if ((q->flags & QF_TOWN) && (in_town_quest()) && (q->races) && (!(q->flags & (QF_SUCCEEDED|QF_FAILED|QF_UNREWARDED)))) {
				int cur_num = 0;
				for(int j=0; j<q->races; j++)
					cur_num += q->race[j]->cur_num;
				if (cur_num == 0) {
					int max_num = q->max_num;
					for(int j=1; j<q->races; j++)
						max_num -= q->race[j]->cur_num;
					while (q->race[0]->cur_num < max_num) {
						struct loc try_xy = loc(randint1(cave->width - 1), randint1(cave->height - 1));
						if (!mon_race_hates_grid(cave, q->race[0], try_xy)) {
							place_new_monster(cave, try_xy, q->race[0], false, true, info, ORIGIN_DROP);
						}
					}
				}
				cur_num = 0;
				for(int j=0; j<q->races; j++)
					cur_num += q->race[j]->cur_num;
				/* Fail the quest if the target has disappeared */
				if ((!store) && (cur_num == 0) && (!(q->flags & (QF_SUCCEEDED)))) {
					fail_quest(q);
				}
			} else if (strstr(q->name, "Pie")) {
				if (q->flags & QF_SUCCEEDED) {
					/* Pie quest: if the card ever disappears unrecoverably, then you have failed */
					struct object_kind *kind = lookup_kind(TV_CARD, lookup_sval(TV_CARD, "security"));
					int count = quest_count_kind(kind);
					if (!count) {
						fail_quest(q);
					}
				}
			} else {
				/* Create quest monsters, if possible.
				 * It must be the right level, and the right dungeon.
				 */
				if (xy.x) {
					if (streq(q->name, "Slick") || streq(q->name, "The Dark Helmet") || streq(q->name, "Primordial Grue") || streq(q->name, "Icky Sticky Dinosaur")) {
						if (guardian && ((player->town - t_info) == q->town)) {
							place_new_monster(cave, xy, lookup_monster(q->name), false, true, info, ORIGIN_DROP);
						}
					} else if (streq(q->name, "Impy")) {
						if (fortress && (player->depth == q->level)) {
							place_new_monster(cave, xy, lookup_monster(q->name), false, true, info, ORIGIN_DROP);
						}
					} else if (streq(q->name, "Holo-Triax") || streq(q->name, "Mecha-Triax")) {
						if (fortress && (player->depth == q->level)) {
							place_new_monster(cave, xy, lookup_monster(q->name), false, false, info, ORIGIN_DROP);
						}
					} else if (streq(q->name, "The Core")) {
						if (player->depth == q->level) {
							place_new_monster(cave, xy, lookup_monster(q->name), false, false, info, ORIGIN_DROP);
						}
					} else if (streq(q->name, "Miniac")) {
						if (guardian && ((player->town - t_info) == q->town)) {
							place_new_monster(cave, xy, lookup_monster("Miniac, the Crusher"), false, false, info, ORIGIN_DROP);
						}
					} else if (streq(q->name, "Triax")) {
						if (fortress && (player->depth == q->level)) {
							place_new_monster(cave, xy, lookup_monster("Triax, the Emperor"), false, false, info, ORIGIN_DROP);
						}
					}
				}
			}
		}
	}
}

/** Check for special quest behaviour when selling an object to the store.
 * Returns true if handled, false if the normal selling dialog should continue.
 */
bool quest_selling_object(struct object *obj, struct store_context *ctx)
{
	struct store *store = ctx->store;

	/* Selling the card to the BM triggers an alternate completion */
	struct object_kind *security = lookup_kind(TV_CARD, lookup_sval(TV_CARD, "security"));
	if (obj->kind == security) {
		if (store->sidx == STORE_B_MARKET) {
			store_long_text(ctx, "So you found her dead? Unfortunate, but at least we got the card back "
									"and that is what really matters. You'll get the same $8000 reward she "
									"would have had, and get to see some of the goods that most customers "
									"don't. And we may have more for you to do, if you really want to take "
									"her place.");
			fail_quest(get_quest_by_name("Soldier, Sailor, Chef, Pie"));
			player->au += 8000;
			player->bm_faction++;
			for (int j = 0; j < 10; j++)
				store_maint(store);
			remove_object(obj);
			return true;
		}
	}

	return false;
}

/** Asked for a quest at a store, but none of the usual cases match.
 * This handles the special cases (such as completing with an alternative ending at a different store, as in "Pie").
 * It returns true if it has handled it, false for the generic no-quest message.
 */
bool quest_special_endings(struct store_context *ctx)
{
	struct store *store = ctx->store;
	/* Pie quest: if you take the card to the BM */
	if (store->sidx == STORE_B_MARKET) {
		struct object_kind *kind = lookup_kind(TV_CARD, lookup_sval(TV_CARD, "security"));
		struct object *obj = find_object(obj_of_kind, kind);
		if (obj) {
			while (find_object(obj_of_kind, kind)) {};
			int *locs = quest_locate_kind(kind);
			if (locs[LOCATION_PLAYER] > 0) {
				screen_save();
				int response = store_get_long_check(ctx, "So you have a certain card with you that we were expecting our Ky "
															"to bring back. If you could tell me how you ended up with it and "
															"return it to us, you'll be paid appropriately...");
				screen_load();
				if (response) {
					// accepted
					quest_selling_object(obj, ctx);
					return true;
				}
			}
		}
	}
	return false;
}

/** Returns true if the quest can have the reward given.
 * This implies QF_SUCCESS | QF_UNREWARDED, and for many quests that is all that is needed.
 * However, there are cases where additional checks are needed - for example, that you have
 * not just obtained the McGuffin but have it with you now.
 */
bool quest_is_rewardable(const struct quest *q)
{
	/* Must be successful and unrewarded */
	if ((q->flags & (QF_SUCCEEDED | QF_UNREWARDED)) != (QF_SUCCEEDED | QF_UNREWARDED))
		return false;

	/* Special cases */

	/* You must have the card with you */
	if (strstr(q->name, "Pie")) {
		struct object_kind *security = lookup_kind(TV_CARD, lookup_sval(TV_CARD, "security"));
		int *locs = quest_locate_kind(security);
		if (locs[LOCATION_PLAYER] != 1) {
			msg("Great news that you found it, but you'll to need to fetch it back.");
			return false;
		} else {
			quest_remove_kind(security);
		}
	}

	/* Default to OK */
	return true;
}

/* Return true if successful */
static bool quest_level_reward(int lev)
{
	/* Hit List rewards are based on level. */
	struct object *obj = NULL;
	int value;
	int minvalue = (lev*lev*2)+(lev*20)+200;
	int maxvalue = ((lev+1)*(lev+1)*2)+((lev+1)*20)+250;
	int reps = 0;

	/* Iterate until an item of the right value range is found */
	do {
		reps++;
		if (obj)
			object_delete(cave, player->cave, &obj);
		value = 0;
		obj = make_object_named(cave, lev, true, false, false, &value, 0, NULL);
		if (reps > 1000)
			maxvalue++;
		if ((reps > 2000) && (minvalue > 1))
			minvalue--;
	} while ((reps < 10000) && ((!obj) || (value < minvalue) || (value > maxvalue)));

	/* Initialize it and give it to you */
	if (obj) {
		obj->origin = ORIGIN_REWARD;
		obj->known = object_new();
		object_set_base_known(player, obj);
		object_flavor_aware(player, obj);
		obj->known->pval = obj->pval;
		obj->known->effect = obj->effect;
		obj->known->notice |= OBJ_NOTICE_ASSESSED;
		inven_carry(player, obj, true, false);
		int icon;
		do {
			icon = object_find_unknown_icon(player, obj);
			if (icon >= 0)
				player_learn_icon(player, icon, false);
		} while (icon >= 0);
		update_player_object_knowledge(player);
		obj->kind->everseen = true;
		return true;
	}
	return false;
}

/**
 * Generate a reward for completing a quest.
 * Passed true if the quest was completed successfully.
 * Make sure overflowing inventory is handled reasonably.
 */
void quest_reward(struct quest *q, bool success, struct store_context *ctx)
{
	const char *n = q->name;
	int au = 0;
	struct start_item si[4];
	memset(si, 0, sizeof(si));

	if (success) {
		if (streq(n, "Rats")) {
			add_item(si, TV_FOOD, "cheese", 6, 9);
			au = 200;
		} else if (streq(n, "Msing Pills")) {
			add_item(si, TV_PILL, "augmentation", 2, 2);
		} else if (strstr(n, "Pie")) {
			add_item(si, TV_FOOD, "Hunter's pie", 12, 12);
			add_item(si, TV_MUSHROOM, "clarity", 5, 5);
			add_item(si, TV_MUSHROOM, "emergency", 7, 7);
		} else if (streq(n, "Whiskey Cave")) {
			int specials = quest_count_specials();
			au = 200 * specials;
			if (specials >= ((3 * q->min_found) / 2)) {
				char buf[256];
				add_ego_item(si, (specials == (q->min_found * 2)) ? TV_HARD_ARMOR : TV_SOFT_ARMOR, NULL, "(fireproof)", 1, 1);
				strnfmt(buf, sizeof(buf), "%s Since you went beyond what I was expecting in bringing %d bottles back, I have also found some protective gear that you might like.", q->succeed);
				char *msg = string_make(buf);
				string_free(q->succeed);
				q->succeed = msg;
			}
		} else if (streq(n, "Hunter, in Darkness")) {
			/* The boom-stick!
			 * This is a bit wimpy. Maybe it should be a randart?  adding some ammo.
			 **/
			add_ego_item(si, TV_GUN, "12mm rifle", "(automatic)", 1, 1);
			add_ego_item(si, TV_AMMO_12, "12mm bullet", "(guided)", 32, 39);
			if (player->bm_faction < 0)
				player->bm_faction = 0;
		} else if (streq(n, "Day of the Triffids")) {
			int tval = TV_AMMO_12;
			struct object *gun = slot_object(player, slot_by_name(player, "shooting"));
			if (gun)
				tval = gun->kind->tval;
			const char *name = NULL;
			const char *ego = "(rock salt)";
			int qty = 1;
			switch(tval) {
				case TV_AMMO_6:
					qty = 90;
					name = "6mm bullet";
					break;
				case TV_AMMO_9:
					qty = 70;
					name = "9mm bullet";
					break;
				default:
					tval = TV_AMMO_12;
					/* fall through */
				case TV_AMMO_12:
					qty = 55;
					name = "12mm bullet";
			}
			add_ego_item(si, tval, name, ego, qty, qty+5);
		} else if (streq(n, "Swimming with Meg")) {
			add_artifact(si, "sharkproof swimsuit");
		} else if (streq(n, "Hit List")) {
			if (!quest_level_reward(q->level)) {
				au = store_roundup((q->level*q->level*2)+(q->level*20)+200);
				msg("Someone nicked your reward! You'll have to accept cash, $%d.", au);
			}
			int old_faction = player->bm_faction;
			player->hitlist_wins++;
			player->bm_faction = MIN(player->bm_faction+1, (player->hitlist_wins+1) / 2);
			if (old_faction != player->bm_faction) {
				msg("You are now trusted enough to see more stuff at better prices.");
				for (int j = 0; j < 10; j++)
					store_maint(ctx->store);
			}
			/* Open it again */
			q->flags &= ~(QF_SUCCEEDED | QF_FAILED | QF_UNREWARDED | QF_ACTIVE);
			player->au += au;
			return;
		}
		quest_remove_specials();
	} else {
		quest_remove_flags();
	}
	if (streq(n, "Hunter, in Darkness")) {
		/* The traditional 3 "broken arrows" */
		add_ego_item(si, TV_AMMO_12, "12mm bullet", "(damaged)", 3, 3);
		player->bm_faction++;
	}

	if (si[0].max) {
		add_start_items(player, si, false, false, ORIGIN_REWARD);
	}

	q->flags &= ~(QF_UNREWARDED | QF_ACTIVE);
	if (!(q->flags & QF_SUCCEEDED))
		q->flags |= QF_FAILED;
	player->au += au;
}

/** Return the quest intro text.
 * This is commonly q->intro, but some change it depending on conditions such as faction.
 */
const char *quest_get_intro(const struct quest *q) {
	if (streq(q->name, "Hunter, in Darkness")) {
		if (player->bm_faction > 0)
			return "No, you still aren't seeing the best stuff. That's not for everyone. Go kill something big to show us you aren't all talk. There's a wumpus in the bat cave. That would do nicely.";
	} else if (streq(q->name, "Hit List")) {
		get_next_hitlist(player);
	}
	return q->intro;
}


/** Return true if the item is a target of the quest */
static bool item_is_target(const struct quest *q, const struct object *obj) {
	char oname[64];
	object_desc(oname, sizeof(oname), obj, ODESC_SPOIL | ODESC_BASE, player);
	if ((!q) || (!obj))
		return false;
	if (!q->target_item)
		return false;
	if (!of_has(obj->flags, OF_QUEST_SPECIAL))
		return false;
	return (my_stristr(oname, q->target_item) != NULL);
}

/**
 * You picked up an item.
 * Check if that completes your quest.
 */
bool quest_item_check(const struct object *obj) {
	/* If you aren't in a quest, or it doesn't have a quest item,
	 * or the item picked up is not a quest item, bail out early.
	 **/
	if (player->active_quest < 0)
		return false;
	struct quest *q = &player->quests[player->active_quest];
	if (!item_is_target(q, obj))
		return false;

	/* Find the number of targets carried */
	int gear_items = 0;
	struct object *gear_obj = player->gear;
	while (gear_obj) {
		if (item_is_target(q, gear_obj))
			gear_items += gear_obj->number;
		gear_obj = gear_obj->next;
	};

	/* And the number on the level (including monster held) */
	int level_items = 0;
	for (int y = 1; y < cave->height; y++) {
		for (int x = 1; x < cave->width; x++) {
			struct loc grid = loc(x, y);
			for (struct object *obj = square_object(cave, grid); obj; obj = obj->next) {
				if (item_is_target(q, obj))
					level_items += obj->number;
			}
		}
	}

	/* Does this meet the quest conditions?
	 * Possible conditions include
	 * 'at least X' (where X is commonly 1)
	 * 'all still remaining' (i.e. destroyed items are OK)
	 * 'all that were there at the start' (so not OK)
	 *
	 * There is also 'quest flag' vs item name XXX
	 *
	 * What if you un-complete a quest? (by destroying items, or leaving them behind?)
	 * A quest might complete immediately, or only when leaving the quest level, or only when
	 * visiting the questgiver - add flags.
	 *
	 * Might also be possible to *fail* a quest - by destroying the wrong object, or killing the wrong monster...
	 *
	 * Combinations of these ("all still remaining, but at least 2")
	 *
	 * A "minimum found" and "maximum remaining" is useful, though.
	 **/
	if (gear_items >= q->min_found) {
		if (level_items <= q->max_remaining) {
			quest_succeed();
			return true;
		}
	}

	return false;
}


/** Complete an arena type fight.
 * This could be a MvM arena, a PvM arena or a shop fight - or possibly
 * a Single Combat fight if that gets added back in.
 * Passed the player and the last monster standing.
 */
void quest_complete_fight(struct player *p, struct monster *mon) {
	char buf[256];
	bool wait = false;
	struct quest *q = get_quest_by_name("Arena");

<<<<<<< HEAD
	/* Leave the arena level */
	p->upkeep->was_arena_level = true;
	p->upkeep->arena_level = false;
	p->upkeep->generate_level = true;
	p->depth = 0;
=======
	p->upkeep->was_arena_level = true;
	p->upkeep->arena_level = false;
	p->upkeep->generate_level = true;
>>>>>>> 7bc0a03c

	switch(p->arena_type) {
		case arena_player: {
			/* You won the fight - collect a prize, increase faction, take time */
			int fame = MAX(1, ((q->level - p->fc_faction) / 4));
			p->fc_faction += fame;
			if (p->fc_faction > z_info->arena_max_depth)
				p->fc_faction = z_info->arena_max_depth;
			int prize = store_roundup(((q->level + p->fc_faction) * 25) + (((q->level * p->fc_faction) / 10) * 10));
			strnfmt(buf, sizeof(buf), "Congratulations. You win the $%d prize. Come back soon!", prize);
			ui_text_box(buf);
			p->au += prize;
			wait = true;
			break;
		}
		case arena_monster: {
			/* Monster v monster fight completed - did you win? If so, collect your winnings. Either way, take time. */
			p->au -= p->arena_bet;
			if (mon->race == q->race[p->arena_idx]) {
				/* You win */
				int m, d;
				int win = p->arena_bet * arena_odds(p->arena_idx, q->races, q->race, &m, &d);
				if (win < 1)
					win = 1;
				p->au += win;
				strnfmt(buf, sizeof(buf), "You win $%d on your $%d bet at %d/%d.", win, p->arena_bet, m, d);
			} else {
				strnfmt(buf, sizeof(buf), "Too bad, you lose. Try again next time?");
			}
<<<<<<< HEAD
			ui_text_box(buf);
=======
>>>>>>> 7bc0a03c
			wait = true;
			break;
		}
		case arena_shop:
		default:
		msg("Bug: arena unknown");
		break;
	}

	/* Wait until the next match starts */
	if (wait) {
		turn += (10 * z_info->arena_wait_time);
		turn %= (10 * z_info->arena_wait_time);
		increase_danger_level();
	}

	update_arena(player);
}

/* Check if entry to a building should be blocked by a quest.
 * Returns true if entry should be blocked.
 *
 * This checks by looking for a home-quest (HOME flag set) with matching town and store.
 * 		If so, and it's inactive and not complete: Make it active, and ask whether to enter.
 * 			If so, enter a quest (same as other quests entered from the town).
 * 			If not, go back to the town.
 * 		Either way, return true as you aren't entering the building.
 * If there is none, return false and enter the building normally.
 */
bool quest_enter_building(struct store *store) {

	/* Update the arena when you enter any building */
	update_arena(player);

	for(int i=0;i<z_info->quest_max;i++) {
		if ((player->quests[i].flags & QF_HOME) && (!(player->quests[i].flags & QF_SUCCEEDED)) &&
			(player->quests[i].town == player->town - t_info) && (player->quests[i].store == (int)store->sidx)) {
			player->quests[i].flags |= QF_ACTIVE;
			screen_save();
			Term_clear();

			/* Prepare hooks */
			text_out_hook = text_out_to_screen;
			text_out_indent = 1;
			Term_gotoxy(0, 0);

			/* Print it */
			text_out(player->quests[i].desc);

			/* Level */
			text_out_c(COLOUR_YELLOW, " (Level %d)", player->quests[i].level);

			text_out_c(COLOUR_L_BLUE, " [yn]");
			text_out_indent = 0;

			/* Get an answer */
			struct keypress ch = inkey();

			bool response = true;
			if ((ch.code == ESCAPE) || (strchr("Nn", ch.code)))
				response = false;

			screen_load();
			if (response) {
				/* accepted */
				player->active_quest = i;

				/* set pos */
				player->quests[i].x = player->grid.x;
				player->quests[i].y = player->grid.y;

				/* Hack -- take a turn */
				player->upkeep->energy_use = z_info->move_energy;

				/* Create a way back */
				player->upkeep->create_up_stair = true;
				player->upkeep->create_down_stair = false;

				/* Change level */
				dungeon_change_level(player, player->quests[i].level);
			}
			return true;
		}
	}
	return false;
}

/* Check for quest targets killed */
static bool check_quest(struct quest *q, const struct monster *m) {
	if (q->flags & QF_HOME) {
		/* All home quests require the level to be free of all monsters */
		if (cave->mon_cnt <= 1) {
			/* The last one */
			reward_quest(q);
		}
	} else {
		bool wanted = false;
		int i=0;
		for(i=0; i<q->races; i++) {
			if (m->race == q->race[i]) {
				wanted = true;
				break;
			}
		}
		if (wanted) {
			if (q->cur_num < q->max_num) {
				/* You've killed a quest target */
				q->cur_num++;
				if (q->cur_num == q->max_num) {
					/* You've killed the last quest target */
					succeed_quest(q);
					if (streq(q->race[i]->name, "triffid")) {
						msg("That's the last of them. Maybe you should go back and ask for a reward?");
						player->town_faction++;
					} else if (streq(q->race[i]->name, "megalodon")) {
						msg("How did anyone not see that! Maybe you should go back for your share of the winnings?");
					}
					return true;
				}
			}
		}
	}
	return false;
}

/**
 * Check if this (now dead) monster is a quest monster, and act appropriately
 */
bool quest_check(struct player *p, const struct monster *m)
{
	int i, total = 0;
	/* First check for a quest level */
	if (player->active_quest >= 0)
		if (check_quest(&player->quests[player->active_quest], m))
			return true;

	/* Check for in-town quests */
	if (in_town_quest()) {
		for(int i=0;i<z_info->quest_max;i++) {
			/* Matching this town, active and a town quest */
			if (player->quests[i].town == player->town - t_info) {
				if ((player->quests[i].flags & (QF_TOWN | QF_ACTIVE)) == (QF_TOWN | QF_ACTIVE)) {
					if (check_quest(&player->quests[i], m))
						return true;
				}
			}
		}
	}

	/* Then check for monsters found outside special levels that affect quests.
	 * These don't necessarily have the RF_QUESTOR flag (consider a 'random nonunique' quest, or 'Hit List')
	 **/
	bool questor = rf_has(m->race->flags, RF_QUESTOR);
	if (questor) {
		if (streq(m->race->name, "Ky, the Pie Spy")) {
			succeed_quest(get_quest_by_name("Soldier, Sailor, Chef, Pie"));
			return true;
		} else if (streq(m->race->name, "Slick")) {
			reward_quest(get_quest_by_name("Slick"));
			/* Reward = some items dropped, townee faction, reduce danger (and an appropriate message) */
			if (player->town_faction < 3)
				player->town_faction++;
			if (player->danger < 15)
				player->danger_reduction += (19 - player->danger) / 5;
			msg("The town's a safer place with Slick's mob out of action.");
			return true;
		} else if (streq(m->race->name, "Miniac, the Crusher")) {
			reward_quest(get_quest_by_name("Miniac"));
			/* Reward = some items dropped, and a message */
			msg("The mine's no longer such a death trap now that the rogue robot has been scrapped.");
			return true;
		} else if (streq(m->race->name, "The Dark Helmet")) {
			reward_quest(get_quest_by_name("The Dark Helmet"));
			/* Reward = some items dropped, townee faction, reduce danger, and a message */
			player->town_faction++;
			if (player->danger < 30)
				player->danger_reduction += (29 - player->danger) / 5;
			msg("Without the Dark Helmet, his goon squads aren't much of a threat.");
			return true;
		} else if (streq(m->race->name, "Primordial Grue")) {
			reward_quest(get_quest_by_name("Primordial Grue"));
			/* Reward = some items dropped, and a message */
			msg("The unnatural darkness seems to be just an absence of light now.");
			return true;
		} else if (streq(m->race->name, "Icky Sticky Dinosaur")) {
			reward_quest(get_quest_by_name("Icky Sticky Dinosaur"));
			/* Reward = some items dropped, and a message */
			msg("The gel liquefies and drains away. That thing's not coming back!");
			return true;
		} else {
			struct quest *q = get_quest_by_name(m->race->name);
			/* Currently these are all Fortress level-guardian quests, so there is no separate reward.
			 * This also implies that they are contiguous.
			 */
			if (q) {
				reward_quest(q);
				if (q != (player->quests + (z_info->quest_max - 1))) {
					q++;
					activate_quest(q);
				}
			}
		}
	} else if ((get_quest_by_name("Hit List")->races) && (m->race == get_quest_by_name("Hit List")->race[0])) {
		succeed_quest(get_quest_by_name("Hit List"));
		msg("Target eliminated.");
		get_quest_by_name("Hit List")->cur_num = 1;
		return true;
	}

	/* Now dealing only with the win quests - so don't bother with non-questors */
	if (!questor) return false;

	/* Mark quests as complete */
	for (i = 0; i < z_info->quest_max; i++) {
		if (p->quests[i].flags & QF_ESSENTIAL) {
			/* Note completed quests */
			if (p->quests[i].level == m->race->level) {
				p->quests[i].level = 0;
				p->quests[i].cur_num++;
			}

			/* Count incomplete quests */
			if (player->quests[i].level) total++;
		}
	}

	/* Build magical stairs */
	build_quest_stairs(p, m->grid);

	/* Nothing left, game over... */
	if (total == 0) {
		p->total_winner = true;
		p->upkeep->redraw |= (PR_TITLE);
		msg("*** CONGRATULATIONS ***");
		msg("You have won the game!");
		msg("You may retire (Ctrl-C, \"commit suicide\") when you are ready.");
	}

	return true;
}<|MERGE_RESOLUTION|>--- conflicted
+++ resolved
@@ -847,12 +847,8 @@
 
 	/* For each monster, place it in the new level */
 	assert(q->races);
-<<<<<<< HEAD
 	health_untrack_all(p->upkeep);
 
-=======
-	p->upkeep->n_health_who = 0;
->>>>>>> 7bc0a03c
 	for(int i=0;i<q->races;i++) {
 		/* Pick a location */
 		struct loc grid;
@@ -887,11 +883,7 @@
 	player->arena_bet = betcash;
 	player->arena_idx = betmon;
 	player->upkeep->arena_level = true;
-<<<<<<< HEAD
 	dungeon_change_level(player, MAX(1, player->depth));
-=======
-	dungeon_change_level(player, player->depth);
->>>>>>> 7bc0a03c
 
 	return 0;
 }
@@ -947,13 +939,11 @@
 			screen_load();
 			return (false);
 		}
-<<<<<<< HEAD
+
 		/* Popcorn to ensure you don't starve in a long fight */
 		int amount = 90 * z_info->food_value;
 		if (player->timed[TMD_FOOD] < amount)
 			player_set_timed(player, TMD_FOOD, amount, false);
-=======
->>>>>>> 7bc0a03c
 
 		quest_arena_fight(p, false, betmon, bet);
 	}
@@ -1978,17 +1968,11 @@
 	bool wait = false;
 	struct quest *q = get_quest_by_name("Arena");
 
-<<<<<<< HEAD
 	/* Leave the arena level */
 	p->upkeep->was_arena_level = true;
 	p->upkeep->arena_level = false;
 	p->upkeep->generate_level = true;
 	p->depth = 0;
-=======
-	p->upkeep->was_arena_level = true;
-	p->upkeep->arena_level = false;
-	p->upkeep->generate_level = true;
->>>>>>> 7bc0a03c
 
 	switch(p->arena_type) {
 		case arena_player: {
@@ -2018,10 +2002,7 @@
 			} else {
 				strnfmt(buf, sizeof(buf), "Too bad, you lose. Try again next time?");
 			}
-<<<<<<< HEAD
 			ui_text_box(buf);
-=======
->>>>>>> 7bc0a03c
 			wait = true;
 			break;
 		}
