--- conflicted
+++ resolved
@@ -59,15 +59,13 @@
 	}
 	if (items)
 		add_start_items(player, &item, (!OPT(player, birth_start_kit)), false, ORIGIN_BIRTH);
-<<<<<<< HEAD
-=======
+
 	item.tval = TV_SOFT_ARMOR;
 	if (one_in_(3))
 		item.sval = lookup_sval(TV_SOFT_ARMOR, "swimsuit");
 	else
 		item.sval = lookup_sval(TV_SOFT_ARMOR, "loud shirt");
 	add_start_items(player, &item, (!OPT(player, birth_start_kit)), false, ORIGIN_BIRTH);
->>>>>>> 09eab1d4
 
 	player->au_birth = player->au;
 }
