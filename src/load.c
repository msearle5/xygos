/**
 * \file load.c
 * \brief Individual loading functions
 *
 * Copyright (c) 1997 Ben Harrison, and others
 *
 * This work is free software; you can redistribute it and/or modify it
 * under the terms of either:
 *
 * a) the GNU General Public License as published by the Free Software
 *    Foundation, version 2, or
 *
 * b) the "Angband licence":
 *    This software may be copied and distributed for educational, research,
 *    and not for profit purposes provided that this copyright and statement
 *    are included in all such copies.  Other copyrights may also apply.
 */

#include "angband.h"
#include "cave.h"
#include "effects.h"
#include "game-world.h"
#include "generate.h"
#include "init.h"
#include "mon-lore.h"
#include "mon-make.h"
#include "mon-spell.h"
#include "mon-util.h"
#include "monster.h"
#include "obj-gear.h"
#include "obj-identify.h"
#include "obj-ignore.h"
#include "obj-make.h"
#include "obj-pile.h"
#include "obj-randart.h"
#include "obj-slays.h"
#include "obj-util.h"
#include "object.h"
#include "player-calcs.h"
#include "player-history.h"
#include "player-quest.h"
#include "player-spell.h"
#include "player-timed.h"
#include "player-util.h"
#include "savefile.h"
#include "store.h"
#include "trap.h"

/**
 * Dungeon constants
 */
byte square_size = 0;

/**
 * Player constants
 */
byte hist_size = 0;

/**
 * Object constants
 */
byte obj_mod_max = 0;
byte of_size = 0;
byte elem_max = 0;

/**
 * Monster constants
 */
byte monster_blow_max = 0;
byte rf_size = 0;
byte rsf_size = 0;
byte mflag_size = 0;

/**
 * Trap constants
 */
byte trf_size = 0;

/**
 * Shorthand function pointer for rd_item version
 */
typedef struct object *(*rd_item_t)(void);

/**
 * Find an ego item from its index
 */
static struct ego_item *lookup_ego(int idx)
{
	if (idx > 0 && idx < z_info->e_max)
		return &e_info[idx];

	return NULL;
}


/**
 * Read an object.
 */
static struct object *rd_item(void)
{
	struct object *obj = object_new();

	byte tmp8u;
	u16b tmp16u;
	s16b tmp16s;
	u32b ego_idx;
	u32b art_idx;
	byte effect;
	size_t i;
	char buf[128];
	byte ver = 1;

	rd_u16b(&tmp16u);
	rd_byte(&ver);
	if (tmp16u != 0xffff)
		return NULL;

	rd_u16b(&obj->oidx);

	/* Location */
	rd_byte(&obj->iy);
	rd_byte(&obj->ix);

	/* Type/Subtype */
	rd_byte(&obj->tval);
	rd_byte(&obj->sval);
	rd_s16b(&obj->pval);

	rd_byte(&obj->number);
	rd_s16b(&obj->weight);

	rd_u32b(&art_idx);
	rd_u32b(&ego_idx);
	rd_byte(&effect);

	rd_s16b(&obj->timeout);

	rd_s16b(&obj->to_h);
	rd_s16b(&obj->to_d);
	rd_s16b(&obj->to_a);

	rd_s16b(&obj->ac);

	rd_byte(&obj->dd);
	rd_byte(&obj->ds);

	rd_byte(&obj->origin);
	rd_byte(&obj->origin_depth);
	rd_u16b(&obj->origin_xtra);
	rd_byte(&obj->notice);

	for (i = 0; i < of_size; i++)
		rd_byte(&obj->flags[i]);

	for (i = 0; i < obj_mod_max; i++) {
		rd_s16b(&obj->modifiers[i]);
	}

	/* Read brands */
	rd_byte(&tmp8u);
	while (tmp8u) {
		char buf[40];
		struct brand *b = mem_zalloc(sizeof *b);
		rd_string(buf, sizeof(buf));
		b->name = string_make(buf);
		rd_s16b(&tmp16s);
		b->element = tmp16s;
		rd_s16b(&tmp16s);
		b->multiplier = tmp16s;
<<<<<<< HEAD
		rd_byte(&tmp8u);
		b->known = tmp8u ? true : false;
=======
>>>>>>> 993b33a6
		b->next = obj->brands;
		obj->brands = b;
		rd_byte(&tmp8u);
	}

	/* Read slays */
	rd_byte(&tmp8u);
	while (tmp8u) {
		char buf[40];
		struct slay *s = mem_zalloc(sizeof *s);
		rd_string(buf, sizeof(buf));
		s->name = string_make(buf);
		rd_s16b(&tmp16s);
		s->race_flag = tmp16s;
		rd_s16b(&tmp16s);
		s->multiplier = tmp16s;
<<<<<<< HEAD
		rd_byte(&tmp8u);
		s->known = tmp8u ? true : false;
=======
>>>>>>> 993b33a6
		s->next = obj->slays;
		obj->slays = s;
		rd_byte(&tmp8u);
	}

	for (i = 0; i < elem_max; i++) {
		rd_s16b(&obj->el_info[i].res_level);
		rd_byte(&obj->el_info[i].flags);
	}

	/* Monster holding object */
	rd_s16b(&obj->held_m_idx);

	rd_s16b(&obj->mimicking_m_idx);

	/* Activation */
	rd_u16b(&tmp16u);
	if (tmp16u)
		obj->activation = &activations[tmp16u];
	rd_u16b(&tmp16u);
	obj->time.base = tmp16u;
	rd_u16b(&tmp16u);
	obj->time.dice = tmp16u;
	rd_u16b(&tmp16u);
	obj->time.sides = tmp16u;

	/* Save the inscription */
	rd_string(buf, sizeof(buf));
	if (buf[0]) obj->note = quark_add(buf);


	/* Lookup item kind */
	obj->kind = lookup_kind(obj->tval, obj->sval);

	/* Check we have a kind */
	if ((!obj->tval && !obj->sval) || !obj->kind) {
		object_delete(&obj);
		return NULL;
	}

	/* Lookup ego */
	obj->ego = lookup_ego(ego_idx);
	if (ego_idx == EGO_ART_KNOWN)
		obj->ego = (struct ego_item *)1;

	/* Set artifact, fail if invalid index */
	if (art_idx == EGO_ART_KNOWN) {
		obj->artifact = (struct artifact *)1;
	} else if (art_idx >= z_info->a_max) {
		object_delete(&obj);
		return NULL;
	} else if (art_idx > 0) {
		obj->artifact = &a_info[art_idx];
	}

	/* Set effect */
	if (effect == 1)
		obj->effect = (struct effect *)1;
	else if (effect && obj->ego)
		obj->effect = obj->ego->effect;

	if (effect && !obj->effect)
		obj->effect = obj->kind->effect;

	/* Success */
	return obj;
}


/**
 * Read a monster
 */
static bool rd_monster(struct chunk *c, struct monster *mon)
{
	byte tmp8u;
	u16b tmp16u;
	s16b r_idx;
	size_t j;

	/* Read the monster race */
	rd_s16b(&r_idx);
	mon->race = &r_info[r_idx];

	/* Read the other information */
	rd_byte(&mon->fy);
	rd_byte(&mon->fx);
	rd_s16b(&mon->hp);
	rd_s16b(&mon->maxhp);
	rd_byte(&mon->mspeed);
	rd_byte(&mon->energy);
	rd_byte(&tmp8u);

	for (j = 0; j < tmp8u; j++)
		rd_s16b(&mon->m_timed[j]);

	/* Read and extract the flag */
	for (j = 0; j < mflag_size; j++)
		rd_byte(&mon->mflag[j]);

	for (j = 0; j < of_size; j++)
		rd_byte(&mon->known_pstate.flags[j]);

	for (j = 0; j < elem_max; j++)
		rd_s16b(&mon->known_pstate.el_info[j].res_level);

	rd_u16b(&tmp16u);

	if (tmp16u) {
		/* Find and set the mimicked object */
		struct object *square_obj = square_object(c, mon->fy, mon->fx);

		while (square_obj) {
			if (square_obj->mimicking_m_idx == tmp16u) break;
			square_obj = square_obj->next;
		}
		if (!square_obj)
			return false;
		mon->mimicked_obj = square_obj;
	}

	/* Read all the held objects (order is unimportant) */
	while (true) {
		struct object *obj = rd_item();
		if (!obj)
			break;

		pile_insert(&mon->held_obj, obj);
		assert(obj->oidx);
		assert(c->objects[obj->oidx] == NULL);
		c->objects[obj->oidx] = obj;
	}

	return true;
}


/**
 * Read a trap record
 */
static void rd_trap(struct trap *trap)
{
    int i;

    rd_byte(&trap->t_idx);
    trap->kind = &trap_info[trap->t_idx];
    rd_byte(&trap->fy);
    rd_byte(&trap->fx);
    rd_byte(&trap->xtra);

    for (i = 0; i < trf_size; i++)
		rd_byte(&trap->flags[i]);
}

/**
 * Read RNG state
 *
 * There were originally 64 bytes of randomizer saved. Now we only need
 * 32 + 5 bytes saved, so we'll read an extra 27 bytes at the end which won't
 * be used.
 */
int rd_randomizer(void)
{
	int i;
	u32b noop;

	/* current value for the simple RNG */
	rd_u32b(&Rand_value);

	/* state index */
	rd_u32b(&state_i);

	/* for safety, make sure state_i < RAND_DEG */
	state_i = state_i % RAND_DEG;
    
	/* RNG variables */
	rd_u32b(&z0);
	rd_u32b(&z1);
	rd_u32b(&z2);
    
	/* RNG state */
	for (i = 0; i < RAND_DEG; i++)
		rd_u32b(&STATE[i]);

	/* NULL padding */
	for (i = 0; i < 59 - RAND_DEG; i++)
		rd_u32b(&noop);

	Rand_quick = false;

	return 0;
}


/**
 * Read options.
 */
int rd_options(void)
{
	byte b;

	u16b tmp16u;

	/*** Special info */

	/* Read "delay_factor" */
	rd_byte(&b);
	op_ptr->delay_factor = b;

	/* Read "hitpoint_warn" */
	rd_byte(&b);
	op_ptr->hitpoint_warn = b;

	/* Read lazy movement delay */
	rd_u16b(&tmp16u);
	op_ptr->lazymove_delay = (tmp16u < 1000) ? tmp16u : 0;


	/* Read options */
	while (1) {
		byte value;
		char name[20];
		rd_string(name, sizeof name);

		if (!name[0])
			break;

		rd_byte(&value);
		option_set(name, !!value);
	}

	return 0;
}

/**
 * Read the saved messages
 */
int rd_messages(void)
{
	int i;
	char buf[128];
	u16b tmp16u;

	s16b num;

	/* Total */
	rd_s16b(&num);

	/* Read the messages */
	for (i = 0; i < num; i++) {
		/* Read the message */
		rd_string(buf, sizeof(buf));

		/* Read the message type */
		rd_u16b(&tmp16u);

		/* Save the message */
		message_add(buf, tmp16u);
	}

	return 0;
}

/**
 * Read monster memory.
 */
int rd_monster_memory(void)
{
	u16b tmp16u;
	char buf[128];
	int i;

	/* Monster temporary flags */
	rd_byte(&mflag_size);

	/* Incompatible save files */
	if (mflag_size > MFLAG_SIZE) {
	        note(format("Too many (%u) monster temporary flags!", mflag_size));
		return (-1);
	}

	/* Reset maximum numbers per level */
	for (i = 1; z_info && i < z_info->r_max; i++) {
		struct monster_race *race = &r_info[i];
		race->max_num = 100;
		if (rf_has(race->flags, RF_UNIQUE))
			race->max_num = 1;
	}

	rd_string(buf, sizeof(buf));
	while (!streq(buf, "No more monsters")) {
		struct monster_race *race = lookup_monster(buf);

		/* Get the kill count, skip if monster invalid */
		rd_u16b(&tmp16u);
		if (!race) continue;

		/* Store the kill count, ensure dead uniques stay dead */
		l_list[race->ridx].pkills = tmp16u;
		if (rf_has(race->flags, RF_UNIQUE) && tmp16u)
			race->max_num = 0;

		/* Look for the next monster */
		rd_string(buf, sizeof(buf));
	}

	return 0;
}


int rd_object_memory(void)
{
	int i;
	u16b tmp16u;

	/* Object Memory */
	rd_u16b(&tmp16u);
	if (tmp16u > z_info->k_max) {
		note(format("Too many (%u) object kinds!", tmp16u));
		return (-1);
	}

	/* Object flags */
	rd_byte(&of_size);
	if (of_size > OF_SIZE) {
	        note(format("Too many (%u) object flags!", of_size));
		return (-1);
	}

	/* Object modifiers */
	rd_byte(&obj_mod_max);
	if (obj_mod_max > OBJ_MOD_MAX) {
	        note(format("Too many (%u) object modifiers allowed!", 
						obj_mod_max));
		return (-1);
	}

	/* Elements */
	rd_byte(&elem_max);
	if (elem_max > ELEM_MAX) {
	        note(format("Too many (%u) elements allowed!", 
						elem_max));
		return (-1);
	}

	/* Read the object memory */
	for (i = 0; i < tmp16u; i++) {
		byte tmp8u;
		struct object_kind *kind = &k_info[i];

		rd_byte(&tmp8u);

		kind->aware = (tmp8u & 0x01) ? true : false;
		kind->tried = (tmp8u & 0x02) ? true : false;
		kind->everseen = (tmp8u & 0x08) ? true : false;

		if (tmp8u & 0x04) kind_ignore_when_aware(kind);
		if (tmp8u & 0x10) kind_ignore_when_unaware(kind);
	}

	return 0;
}



int rd_quests(void)
{
	int i;
	u16b tmp16u;

	/* Load the Quests */
	rd_u16b(&tmp16u);
	if (tmp16u > z_info->quest_max) {
		note(format("Too many (%u) quests!", tmp16u));
		return (-1);
	}

	/* Load the Quests */
	player_quests_reset(player);
	for (i = 0; i < tmp16u; i++) {
		u16b cur_num;
		rd_byte(&player->quests[i].level);
		rd_u16b(&cur_num);
		player->quests[i].cur_num = cur_num;
	}

	return 0;
}


int rd_artifacts(void)
{
	int i;
	u16b tmp16u;
	
	/* Load the Artifacts */
	rd_u16b(&tmp16u);
	if (tmp16u > z_info->a_max) {
		note(format("Too many (%u) artifacts!", tmp16u));
		return (-1);
	}
	
	/* Read the artifact flags */
	for (i = 0; i < tmp16u; i++) {
		byte tmp8u;
		
		rd_byte(&tmp8u);
		a_info[i].created = tmp8u;
		rd_byte(&tmp8u);
		a_info[i].seen = tmp8u;
		rd_byte(&tmp8u);
		a_info[i].everseen = tmp8u;
		rd_byte(&tmp8u);
	}

	return 0;
}



/**
 * Read the player information
 */
int rd_player(void)
{
	int i;
	byte num;
	byte stat_max = 0;
	char buf[80];

	rd_string(op_ptr->full_name, sizeof(op_ptr->full_name));
	rd_string(player->died_from, 80);
	player->history = mem_zalloc(250);
	rd_string(player->history, 250);

	/* Player race */
	rd_byte(&num);
	player->race = player_id2race(num);

	/* Verify player race */
	if (!player->race) {
		note(format("Invalid player race (%d).", num));
		return -1;
	}

	/* Player class */
	rd_byte(&num);
	player->class = player_id2class(num);

	if (!player->class) {
		note(format("Invalid player class (%d).", num));
		return -1;
	}

	/* Numeric name suffix */
	rd_byte(&op_ptr->name_suffix);

	/* Special Race/Class info */
	rd_byte(&player->hitdie);
	rd_byte(&player->expfact);

	/* Age/Height/Weight */
	rd_s16b(&player->age);
	rd_s16b(&player->ht);
	rd_s16b(&player->wt);

	/* Read the stat info */
	rd_byte(&stat_max);
	if (stat_max > STAT_MAX) {
		note(format("Too many stats (%d).", stat_max));
		return -1;
	}

	for (i = 0; i < stat_max; i++) rd_s16b(&player->stat_max[i]);
	for (i = 0; i < stat_max; i++) rd_s16b(&player->stat_cur[i]);
	for (i = 0; i < stat_max; i++) rd_s16b(&player->stat_birth[i]);

	rd_s16b(&player->ht_birth);
	rd_s16b(&player->wt_birth);
	strip_bytes(2);
	rd_s32b(&player->au_birth);

	/* Player body */
	rd_string(buf, sizeof(buf));
	player->body.name = string_make(buf);
	rd_u16b(&player->body.count);
	if (player->body.count > z_info->equip_slots_max) {
		note(format("Too many (%u) body parts!", player->body.count));
		return (-1);
	}

	player->body.slots = mem_zalloc(player->body.count *
									sizeof(struct equip_slot));
	for (i = 0; i < player->body.count; i++) {
		rd_u16b(&player->body.slots[i].type);
		rd_string(buf, sizeof(buf));
		player->body.slots[i].name = string_make(buf);
	}

	strip_bytes(4);

	rd_s32b(&player->au);

	rd_s32b(&player->max_exp);
	rd_s32b(&player->exp);
	rd_u16b(&player->exp_frac);

	rd_s16b(&player->lev);

	/* Verify player level */
	if ((player->lev < 1) || (player->lev > PY_MAX_LEVEL)) {
		note(format("Invalid player level (%d).", player->lev));
		return (-1);
	}

	rd_s16b(&player->mhp);
	rd_s16b(&player->chp);
	rd_u16b(&player->chp_frac);

	rd_s16b(&player->msp);
	rd_s16b(&player->csp);
	rd_u16b(&player->csp_frac);

	rd_s16b(&player->max_lev);
	rd_s16b(&player->max_depth);

	/* Hack -- Repair maximum player level */
	if (player->max_lev < player->lev) player->max_lev = player->lev;

	/* Hack -- Repair maximum dungeon level */
	if (player->max_depth < 0) player->max_depth = 1;

	/* Hack -- Reset cause of death */
	if (player->chp >= 0)
		my_strcpy(player->died_from, "(alive and well)",
				  sizeof(player->died_from));

	/* More info */
	strip_bytes(9);
	rd_byte(&player->unignoring);
	rd_s16b(&player->deep_descent);

	/* Read the flags */
	rd_s16b(&player->food);
	rd_s16b(&player->energy);
	rd_s16b(&player->word_recall);
	rd_byte(&player->confusing);
	rd_byte(&player->searching);

	/* Find the number of timed effects */
	rd_byte(&num);

	if (num <= TMD_MAX) {
		/* Read all the effects */
		for (i = 0; i < num; i++)
			rd_s16b(&player->timed[i]);

		/* Initialize any entries not read */
		if (num < TMD_MAX)
			memset(player->timed + num, 0, (TMD_MAX - num) * sizeof(s16b));
	} else {
		/* Probably in trouble anyway */
		for (i = 0; i < TMD_MAX; i++)
			rd_s16b(&player->timed[i]);

		/* Discard unused entries */
		strip_bytes(2 * (num - TMD_MAX));
		note("Discarded unsupported timed effects");
	}

	/* Total energy used so far */
	rd_u32b(&player->total_energy);
	/* # of turns spent resting */
	rd_u32b(&player->resting_turn);

	/* Future use */
	strip_bytes(32);

	return 0;
}


/**
 * Read ignore and autoinscription submenu for all known objects
 */
int rd_ignore(void)
{
	size_t i, j;
	byte tmp8u = 24;
	u16b file_e_max;
	u16b itype_size;
	u16b inscriptions;

	/* Read how many ignore bytes we have */
	rd_byte(&tmp8u);

	/* Check against current number */
	if (tmp8u != ignore_size) {
		strip_bytes(tmp8u);
	} else {
		for (i = 0; i < ignore_size; i++)
			rd_byte(&ignore_level[i]);
	}

	/* Read the number of saved ego-item */
	rd_u16b(&file_e_max);
	rd_u16b(&itype_size);
	if (itype_size > ITYPE_SIZE) {
		note(format("Too many (%u) ignore bytes!", itype_size));
		return (-1);
	}

	for (i = 0; i < file_e_max; i++) {
		if (i < z_info->e_max) {
			bitflag flags, itypes[itype_size];
			
			/* Read and extract the everseen flag */
			rd_byte(&flags);
			e_info[i].everseen = (flags & 0x02) ? true : false;

			/* Read and extract the ignore flags */
			for (j = 0; j < itype_size; j++)
				rd_byte(&itypes[j]);

			/* If number of ignore types has changed, don't set anything */
			if (itype_size == ITYPE_SIZE) {
				for (j = ITYPE_NONE; j < ITYPE_MAX; j++)
					if (itype_has(itypes, j))
						ego_ignore_toggle(i, j);
			}
		}
	}

	/* Read the current number of auto-inscriptions */
	rd_u16b(&inscriptions);

	/* Read the autoinscriptions array */
	for (i = 0; i < inscriptions; i++) {
		char tmp[80];
		s16b kidx;
		struct object_kind *k;

		rd_s16b(&kidx);
		k = objkind_byid(kidx);
		if (!k)
			quit_fmt("objkind_byid(%d) failed", kidx);
		rd_string(tmp, sizeof(tmp));
		k->note = quark_add(tmp);
	}

	return 0;
}


int rd_misc(void)
{
	byte tmp8u;
	
	/* Read the randart seed */
	rd_u32b(&seed_randart);

	/* Read the flavors seed */
	rd_u32b(&seed_flavor);
	flavor_init();

	/* Special stuff */
	rd_u16b(&player->total_winner);
	rd_u16b(&player->noscore);


	/* Read "death" */
	rd_byte(&tmp8u);
	player->is_dead = tmp8u;
	if (!player->is_dead && OPT(birth_randarts))
		do_randart(seed_randart, true);

	/* Current turn */
	rd_s32b(&turn);

	return 0;
}

int rd_player_hp(void)
{
	int i;
	u16b tmp16u;

	/* Read the player_hp array */
	rd_u16b(&tmp16u);
	if (tmp16u > PY_MAX_LEVEL) {
		note(format("Too many (%u) hitpoint entries!", tmp16u));
		return (-1);
	}

	/* Read the player_hp array */
	for (i = 0; i < tmp16u; i++)
		rd_s16b(&player->player_hp[i]);

	return 0;
}


/**
 * Read the player spells
 */
int rd_player_spells(void)
{
	int i;
	u16b tmp16u;
	
	int cnt;
	
	/* Read the number of spells */
	rd_u16b(&tmp16u);
	if (tmp16u > player->class->magic.total_spells) {
		note(format("Too many player spells (%d).", tmp16u));
		return (-1);
	}

	/* Initialise */
	player_spells_init(player);
	
	/* Read the spell flags */
	for (i = 0; i < tmp16u; i++)
		rd_byte(&player->spell_flags[i]);
	
	/* Read the spell order */
	for (i = 0, cnt = 0; i < tmp16u; i++, cnt++)
		rd_byte(&player->spell_order[cnt]);
	
	/* Success */
	return (0);
}




/**
 * Read the player gear
 */
static int rd_gear_aux(rd_item_t rd_item_version, struct object **gear)
{
	byte code;
	struct object *last_gear_obj = NULL;

	/* Get the first item code */
	rd_byte(&code);

	/* Read until done */
	while (code != FINISHED_CODE) {
		struct object *obj = (*rd_item_version)();

		/* Read the item */
		if (!obj) {
			note("Error reading item");
			return (-1);
		}

		/* Append the object */
		obj->prev = last_gear_obj;
		if (last_gear_obj)
			last_gear_obj->next = obj;
		else
			*gear = obj;
		last_gear_obj = obj;

		/* Add the weight */
		player->upkeep->total_weight += (obj->number * obj->weight);

		/* If it's equipment, wield it */
		if (code < player->body.count) {
			player->body.slots[code].obj = obj;
			player->upkeep->equip_cnt++;
		}

		/* Get the next item code */
		rd_byte(&code);
	}

	/* Success */
	return (0);
}

/**
 * Read the player gear - wrapper functions
 */
int rd_gear(void)
{
	struct object *obj, *known_obj;

	/* Get real gear */
	if (rd_gear_aux(rd_item, &player->gear))
		return -1;

	/* Get known gear */
	if (rd_gear_aux(rd_item, &player->gear_k))
		return -1;

	/* Align the two */
	for (obj = player->gear, known_obj = player->gear_k; obj;
		 obj = obj->next, known_obj = known_obj->next)
		obj->known = known_obj;

	/* Maybe we have to duplicate also upkeep and body */
	calc_inventory(player->upkeep, player->gear, player->body);

	return 0;
}


/**
 * Read store contents
 */
static int rd_stores_aux(rd_item_t rd_item_version)
{
	int i;
	u16b tmp16u;

	/* Read the stores */
	rd_u16b(&tmp16u);
	for (i = 0; i < tmp16u; i++) {
		struct store *store = &stores[i];

		byte own, num;

		/* Read the basic info */
		rd_byte(&own);
		rd_byte(&num);

		/* XXX: refactor into store.c */
		store->owner = store_ownerbyidx(store, own);

		/* Read the items */
		for (; num; num--) {
			/* Read the known item */
			struct object *obj, *known_obj = (*rd_item_version)();
			if (!known_obj) {
				note("Error reading known item");
				return (-1);
			}

			/* Read the item */
			obj = (*rd_item_version)();
			if (!obj) {
				note("Error reading item");
				return (-1);
			}
			obj->known = known_obj;

			/* Accept any valid items */
			if (store->stock_num < z_info->store_inven_max && obj->kind) {
				if (store->sidx == STORE_HOME)
					home_carry(obj);
				else
					store_carry(store, obj);
			}
		}
	}

	return 0;
}

/**
 * Read the stores - wrapper functions
 */
int rd_stores(void) { return rd_stores_aux(rd_item); }


/**
 * Read the dungeon
 *
 * The monsters/objects must be loaded in the same order
 * that they were stored, since the actual indexes matter.
 *
 * Note that the size of the dungeon is now the currrent dimensions of the
 * cave global variable.
 *
 * Note that dungeon objects, including objects held by monsters, are
 * placed directly into the dungeon, using "object_copy()", which will
 * copy "iy", "ix", and "held_m_idx", leaving "next_o_idx" blank for
 * objects held by monsters, since it is not saved in the savefile.
 *
 * After loading the monsters, the objects being held by monsters are
 * linked directly into those monsters.
 */
static int rd_dungeon_aux(struct chunk **c)
{
	struct chunk *c1 = *c;
	int i, n, y, x;

	u16b height, width;

	byte count;
	byte tmp8u;
	u16b tmp16u;
	char name[100];

	/* Header info */
	rd_string(name, sizeof(name));
	rd_u16b(&height);
	rd_u16b(&width);

	/* We need a cave struct */
	c1 = cave_new(height, width);
	c1->name = string_make(name);

    /* Run length decoding of cave->squares[y][x].info */
	for (n = 0; n < square_size; n++) {
		/* Load the dungeon data */
		for (x = y = 0; y < c1->height; ) {
			/* Grab RLE info */
			rd_byte(&count);
			rd_byte(&tmp8u);

			/* Apply the RLE info */
			for (i = count; i > 0; i--) {
				/* Extract "info" */
				c1->squares[y][x].info[n] = tmp8u;

				/* Advance/Wrap */
				if (++x >= c1->width) {
					/* Wrap */
					x = 0;

					/* Advance/Wrap */
					if (++y >= c1->height) break;
				}
			}
		}
	}

	/* Run length decoding of dungeon data */
	for (x = y = 0; y < c1->height; ) {
		/* Grab RLE info */
		rd_byte(&count);
		rd_byte(&tmp8u);

		/* Apply the RLE info */
		for (i = count; i > 0; i--) {
			/* Extract "feat" */
			square_set_feat(c1, y, x, tmp8u);

			/* Advance/Wrap */
			if (++x >= c1->width) {
				/* Wrap */
				x = 0;

				/* Advance/Wrap */
				if (++y >= c1->height) break;
			}
		}
	}


	/* Read "feeling" */
	rd_byte(&tmp8u);
	c1->feeling = tmp8u;
	rd_u16b(&tmp16u);
	c1->feeling_squares = tmp16u;
	rd_s32b(&c1->created_at);

	/* Assign */
	*c = c1;

	return 0;
}

/**
 * Read the floor object list
 */
static int rd_objects_aux(rd_item_t rd_item_version, struct chunk *c)
{
	int i;

	/* Only if the player's alive */
	if (player->is_dead)
		return 0;

	/* Make the object list */
	rd_u16b(&c->obj_max);
	c->objects = mem_realloc(c->objects,
							 (c->obj_max + 1) * sizeof(struct object*));
	for (i = 0; i <= c->obj_max; i++)
		c->objects[i] = NULL;

	/* Read the dungeon items until one isn't returned */
	while (true) {
		struct object *obj = (*rd_item_version)();
		if (!obj)
			break;

<<<<<<< HEAD
		if	(!floor_carry(c, obj->iy, obj->ix, obj, true)) {
			note(format("Cannot place object at row %d, column %d!",
					obj->iy, obj->ix));
			return -1;
		}
=======
		if (square_in_bounds_fully(c, obj->iy, obj->ix))
			pile_insert_end(&c->squares[obj->iy][obj->ix].obj, obj);
		assert(obj->oidx);
		assert(c->objects[obj->oidx] == NULL);
		c->objects[obj->oidx] = obj;
>>>>>>> 993b33a6
	}

	return 0;
}

/**
 * Read monsters
 */
static int rd_monsters_aux(struct chunk *c)
{
	int i;
	u16b limit;

	/* Read the monster count */
	rd_u16b(&limit);
	if (limit > z_info->level_monster_max) {
		note(format("Too many (%d) monster entries!", limit));
		return (-1);
	}

	/* Read the monsters */
	for (i = 1; i < limit; i++) {
		struct monster *mon;
		struct monster monster_body;

		/* Get local monster */
		mon = &monster_body;
		memset(mon, 0, sizeof(*mon));

		/* Read the monster */
		if (!rd_monster(c, mon)) {
			note(format("Cannot read monster %d", i));
			return (-1);
		}

		/* Place monster in dungeon */
		if (place_monster(c, mon->fy, mon->fx, mon, 0) != i) {
			note(format("Cannot place monster %d", i));
			return (-1);
		}
	}

	return 0;
}

static int rd_traps_aux(struct chunk *c)
{
	int y, x;
	struct trap *trap;

    /* Only if the player's alive */
    if (player->is_dead)
		return 0;

    rd_byte(&trf_size);

	/* Read traps until one has no location */
	while (true) {
		trap = mem_zalloc(sizeof(*trap));
		rd_trap(trap);
		y = trap->fy;
		x = trap->fx;
		if ((y == 0) && (x == 0))
			break;
		else {
			/* Put the trap at the front of the grid trap list */
			trap->next = c->squares[y][x].trap;
			c->squares[y][x].trap = trap;
		}
	}

	mem_free(trap);
    return 0;
}

int rd_dungeon(void)
{
	u16b depth;
	u16b py, px;

	/* Only if the player's alive */
	if (player->is_dead)
		return 0;

	/* Header info */
	rd_u16b(&depth);
	rd_u16b(&daycount);
	rd_u16b(&py);
	rd_u16b(&px);
	rd_byte(&square_size);

	/* Ignore illegal dungeons */
	if (depth >= z_info->max_depth) {
		note(format("Ignoring illegal dungeon depth (%d)", depth));
		return (0);
	}

	if (rd_dungeon_aux(&cave))
		return 1;

	/* Ignore illegal dungeons */
	if ((px >= cave->width) || (py >= cave->height)) {
		note(format("Ignoring illegal player location (%d,%d).", py, px));
		return (1);
	}

	/* Load player depth */
	player->depth = depth;
	cave->depth = depth;

	/* Place player in dungeon */
	player_place(cave, player, py, px);

	/* The dungeon is ready */
	character_dungeon = true;

	/* Read known cave */
	if (rd_dungeon_aux(&cave_k))
		return 1;

	return 0;
}


/**
 * Read the objects - wrapper functions
 */
int rd_objects(void)
{
	if (rd_objects_aux(rd_item, cave))
		return -1;
	if (rd_objects_aux(rd_item, cave_k))
		return -1;

	return 0;
}

/**
 * Read the monster list - wrapper functions
 */
int rd_monsters (void)
{
	int i;

	/* Only if the player's alive */
	if (player->is_dead)
		return 0;

	if (rd_monsters_aux(cave))
		return -1;
	if (rd_monsters_aux(cave_k))
		return -1;

	/* Associate known objects */
	for (i = 0; i < cave_k->obj_max; i++)
		if (cave->objects[i] && cave_k->objects[i])
			cave->objects[i]->known = cave_k->objects[i];

	return 0;
}

/**
 * Read the traps - wrapper functions
 */
int rd_traps(void)
{
	if (rd_traps_aux(cave))
		return -1;
	if (rd_traps_aux(cave_k))
		return -1;
	return 0;
}

/**
 * Read the chunk list
 */
int rd_chunks(void)
{
	int j;
	u16b chunk_max;

	if (player->is_dead)
		return 0;

	rd_u16b(&chunk_max);
	for (j = 0; j < chunk_max; j++) {
		struct chunk *c;

		/* Read the dungeon */
		if (rd_dungeon_aux(&c))
			return -1;

		/* Read the objects */
		if (rd_objects_aux(rd_item, c))
			return -1;

		/* Read the monsters */
		if (rd_monsters_aux(c))
			return -1;

		/* Read traps */
		if (rd_traps_aux(c))
			return -1;

		chunk_list_add(c);
	}

	return 0;
}


int rd_history(void)
{
	u32b tmp32u;
	size_t i, j;
	
	history_clear();

	/* History type flags */
	rd_byte(&hist_size);
	if (hist_size > HIST_SIZE) {
	        note(format("Too many (%u) history types!", hist_size));
		return (-1);
	}

	rd_u32b(&tmp32u);
	for (i = 0; i < tmp32u; i++) {
		s32b turnno;
		s16b dlev, clev;
		bitflag type[HIST_SIZE];
		byte art_name;
		char text[80];

		for (j = 0; j < hist_size; j++)		
			rd_byte(&type[j]);
		rd_s32b(&turnno);
		rd_s16b(&dlev);
		rd_s16b(&clev);
		rd_byte(&art_name);
		rd_string(text, sizeof(text));
		
		history_add_full(type, &a_info[art_name], dlev, clev, turnno, text);
	}

	return 0;
}

/**
 * For blocks that don't need loading anymore.
 */
int rd_null(void) {
	return 0;
}<|MERGE_RESOLUTION|>--- conflicted
+++ resolved
@@ -167,11 +167,6 @@
 		b->element = tmp16s;
 		rd_s16b(&tmp16s);
 		b->multiplier = tmp16s;
-<<<<<<< HEAD
-		rd_byte(&tmp8u);
-		b->known = tmp8u ? true : false;
-=======
->>>>>>> 993b33a6
 		b->next = obj->brands;
 		obj->brands = b;
 		rd_byte(&tmp8u);
@@ -188,11 +183,6 @@
 		s->race_flag = tmp16s;
 		rd_s16b(&tmp16s);
 		s->multiplier = tmp16s;
-<<<<<<< HEAD
-		rd_byte(&tmp8u);
-		s->known = tmp8u ? true : false;
-=======
->>>>>>> 993b33a6
 		s->next = obj->slays;
 		obj->slays = s;
 		rd_byte(&tmp8u);
@@ -1183,19 +1173,11 @@
 		if (!obj)
 			break;
 
-<<<<<<< HEAD
-		if	(!floor_carry(c, obj->iy, obj->ix, obj, true)) {
-			note(format("Cannot place object at row %d, column %d!",
-					obj->iy, obj->ix));
-			return -1;
-		}
-=======
 		if (square_in_bounds_fully(c, obj->iy, obj->ix))
 			pile_insert_end(&c->squares[obj->iy][obj->ix].obj, obj);
 		assert(obj->oidx);
 		assert(c->objects[obj->oidx] == NULL);
 		c->objects[obj->oidx] = obj;
->>>>>>> 993b33a6
 	}
 
 	return 0;
