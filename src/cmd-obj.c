--- conflicted
+++ resolved
@@ -586,13 +586,9 @@
 			used_obj = gear_object_for_use(obj, 1, true, &none_left);
 		else
 			/* Destroy an item on the floor */
-<<<<<<< HEAD
-			used_obj = floor_object_for_use(obj, 1, true, &none_left);
-=======
 			used_obj = floor_object_for_use(obj, 1, TRUE, &none_left);
 		if (used_obj->known)
 			object_delete(&used_obj->known);
->>>>>>> 993b33a6
 		object_delete(&used_obj);
 	}
 
@@ -837,13 +833,9 @@
 		if (object_is_carried(player, obj))
 			used = gear_object_for_use(obj, 1, true, &none_left);
 		else
-<<<<<<< HEAD
-			used = floor_object_for_use(obj, 1, true, &none_left);
-=======
 			used = floor_object_for_use(obj, 1, TRUE, &none_left);
 		if (used->known)
 			object_delete(&used->known);
->>>>>>> 993b33a6
 		object_delete(&used);
 	}
 
