/*
 * File: files.c
 * Purpose: Various file-related activities, poorly organised
 *
 * Copyright (c) 1997 Ben Harrison, James E. Wilson, Robert A. Koeneke
 *
 * This work is free software; you can redistribute it and/or modify it
 * under the terms of either:
 *
 * a) the GNU General Public License as published by the Free Software
 *    Foundation, version 2, or
 *
 * b) the "Angband licence":
 *    This software may be copied and distributed for educational, research,
 *    and not for profit purposes provided that this copyright and statement
 *    are included in all such copies.  Other copyrights may also apply.
 */

#include "angband.h"
#include "cave.h"
#include "cmds.h"
#include "game-cmd.h"
#include "history.h"
#include "object/tvalsval.h"
#include "option.h"
#include "ui-menu.h"

#define MAX_PANEL 12

/*
 * Returns a "rating" of x depending on y, and sets "attr" to the
 * corresponding "attribute".
 */
static cptr likert(int x, int y, byte *attr)
{
	/* Paranoia */
	if (y <= 0) y = 1;

	/* Negative value */
	if (x < 0)
	{
		*attr = TERM_RED;
		return ("Very Bad");
	}

	/* Analyze the value */
	switch ((x / y))
	{
		case 0:
		case 1:
		{
			*attr = TERM_RED;
			return ("Bad");
		}
		case 2:
		{
			*attr = TERM_RED;
			return ("Poor");
		}
		case 3:
		case 4:
		{
			*attr = TERM_YELLOW;
			return ("Fair");
		}
		case 5:
		{
			*attr = TERM_YELLOW;
			return ("Good");
		}
		case 6:
		{
			*attr = TERM_YELLOW;
			return ("Very Good");
		}
		case 7:
		case 8:
		{
			*attr = TERM_L_GREEN;
			return ("Excellent");
		}
		case 9:
		case 10:
		case 11:
		case 12:
		case 13:
		{
			*attr = TERM_L_GREEN;
			return ("Superb");
		}
		case 14:
		case 15:
		case 16:
		case 17:
		{
			*attr = TERM_L_GREEN;
			return ("Heroic");
		}
		default:
		{
			*attr = TERM_L_GREEN;
			return ("Legendary");
		}
	}
}


/*
 * Obtain the "flags" for the player as if he was an item
 */
void player_flags(bitflag f[OF_SIZE])
{
	/* Add racial flags */
	memcpy(f, rp_ptr->flags, sizeof(rp_ptr->flags));

	/* Some classes become immune to fear at a certain plevel */
	if (player_has(PF_BRAVERY_30) && p_ptr->lev >= 30)
		of_on(f, OF_RES_FEAR);
}


/*
 * Equippy chars
 */
static void display_player_equippy(int y, int x)
{
	int i;

	byte a;
	char c;

	object_type *o_ptr;


	/* Dump equippy chars */
	for (i = INVEN_WIELD; i < INVEN_TOTAL; ++i)
	{
		/* Object */
		o_ptr = &p_ptr->inventory[i];

		/* Skip empty objects */
		if (!o_ptr->k_idx) continue;

		/* Get attr/char for display */
		a = object_attr(o_ptr);
		c = object_char(o_ptr);

		/* Dump */
		Term_putch(x+i-INVEN_WIELD, y, a, c);
	}
}

/*
 * List of resistances and abilities to display
 */
#define RES_ROWS 9
struct player_flag_record
{
	const char name[7];		/* Name of resistance/ability */
	int res_flag;			/* resistance flag bit */
	int im_flag;			/* corresponding immunity bit, if any */
	int vuln_flag;			/* corresponding vulnerability flag, if any */
};

static const struct player_flag_record player_flag_table[RES_ROWS*4] =
{
	{ "rAcid",	OF_RES_ACID,    OF_IM_ACID, OF_VULN_ACID },
	{ "rElec",	OF_RES_ELEC,    OF_IM_ELEC, OF_VULN_ELEC },
	{ "rFire",	OF_RES_FIRE,    OF_IM_FIRE, OF_VULN_FIRE },
	{ "rCold",	OF_RES_COLD,    OF_IM_COLD, OF_VULN_COLD },
	{ "rPois",	OF_RES_POIS,    FLAG_END,   FLAG_END },
	{ "rFear",	OF_RES_FEAR,    FLAG_END,   FLAG_END },
	{ "rLite",	OF_RES_LIGHT,   FLAG_END,   FLAG_END },
	{ "rDark",	OF_RES_DARK,    FLAG_END,   FLAG_END },
	{ "rBlnd",	OF_RES_BLIND,   FLAG_END,   FLAG_END },

	{ "rConf",	OF_RES_CONFU,   FLAG_END,   FLAG_END },
	{ "Sound",	OF_RES_SOUND,   FLAG_END,   FLAG_END },
	{ "Shard",	OF_RES_SHARD,   FLAG_END,   FLAG_END },
	{ "Nexus",	OF_RES_NEXUS,   FLAG_END,   FLAG_END },
	{ "Nethr",	OF_RES_NETHR,   FLAG_END,   FLAG_END },
	{ "Chaos",	OF_RES_CHAOS,   FLAG_END,   FLAG_END },
	{ "Disen",	OF_RES_DISEN,   FLAG_END,   FLAG_END },
	{ "S.Dig",	OF_SLOW_DIGEST, FLAG_END,   FLAG_END },
	{ "Feath",	OF_FEATHER,     FLAG_END,   FLAG_END },

	{ "Light",	OF_LIGHT,       FLAG_END,   FLAG_END },
	{ "Regen",	OF_REGEN,       FLAG_END,   FLAG_END },
	{ "  ESP",	OF_TELEPATHY,   FLAG_END,   FLAG_END },
	{ "Invis",	OF_SEE_INVIS,   FLAG_END,   FLAG_END },
	{ "FrAct",	OF_FREE_ACT,    FLAG_END,   FLAG_END },
	{ "HLife",	OF_HOLD_LIFE,   FLAG_END,   FLAG_END },
	{ "ImpHP",	OF_IMPAIR_HP,   FLAG_END,   FLAG_END },
	{ "ImpSP",	OF_IMPAIR_MANA, FLAG_END,   FLAG_END },
	{ " Fear",	OF_AFRAID,      FLAG_END,   FLAG_END },

	{ "Aggrv",	OF_AGGRAVATE,   FLAG_END,   FLAG_END },
	{ "Stea.",	OF_STEALTH,     FLAG_END,   FLAG_END },
	{ "Sear.",	OF_SEARCH,      FLAG_END,   FLAG_END },
	{ "Infra",	OF_INFRA,       FLAG_END,   FLAG_END },
	{ "Tunn.",	OF_TUNNEL,      FLAG_END,   FLAG_END },
	{ "Speed",	OF_SPEED,       FLAG_END,   FLAG_END },
	{ "Blows",	OF_BLOWS,       FLAG_END,   FLAG_END },
	{ "Shots",	OF_SHOTS,       FLAG_END,   FLAG_END },
	{ "Might",	OF_MIGHT,       FLAG_END,   FLAG_END },
};

#define RES_COLS (5 + 2 + INVEN_TOTAL - INVEN_WIELD)
static const region resist_region[] =
{
	{  0*(RES_COLS+1), 10, RES_COLS, RES_ROWS+2 },
	{  1*(RES_COLS+1), 10, RES_COLS, RES_ROWS+2 },
	{  2*(RES_COLS+1), 10, RES_COLS, RES_ROWS+2 },
	{  3*(RES_COLS+1), 10, RES_COLS, RES_ROWS+2 },
};

static void display_resistance_panel(const struct player_flag_record *resists,
									size_t size, const region *bounds) 
{
	size_t i, j;
	int col = bounds->col;
	int row = bounds->row;
	Term_putstr(col, row++, RES_COLS, TERM_WHITE, "      abcdefghijkl@");
	for (i = 0; i < size-3; i++, row++)
	{
		byte name_attr = TERM_WHITE;
		Term_gotoxy(col+6, row);
		/* repeated extraction of flags is inefficient but more natural */
		for (j = INVEN_WIELD; j <= INVEN_TOTAL; j++)
		{
			object_type *o_ptr = &p_ptr->inventory[j];
			bitflag f[OF_SIZE];

			byte attr = TERM_WHITE | (j % 2) * 8; /* alternating columns */
			char sym = '.';

			bool res, imm, vuln;

			/* Wipe flagset */
			of_wipe(f);

			if (j < INVEN_TOTAL && o_ptr->k_idx)
			{
				object_flags_known(o_ptr, f);
			}
			else if (j == INVEN_TOTAL)
			{
				player_flags(f);

				/* If the race has innate infravision/digging, force the corresponding flag
				   here.  If we set it in player_flags(), then all callers of that
				   function will think the infravision is caused by equipment. */
				if (rp_ptr->infra > 0)
					of_on(f, OF_INFRA);
				if (rp_ptr->r_skills[SKILL_DIGGING] > 0)
					of_on(f, OF_TUNNEL);
			}

			res = of_has(f, resists[i].res_flag);
			imm = of_has(f, resists[i].im_flag);
			vuln = of_has(f, resists[i].vuln_flag);

			if (imm) name_attr = TERM_GREEN;
			else if (res && name_attr == TERM_WHITE) name_attr = TERM_L_BLUE;

			if (vuln) sym = '-';
			else if (imm) sym = '*';
			else if (res) sym = '+';
			else if ((j < INVEN_TOTAL) && o_ptr->k_idx && 
				!object_flag_is_known(o_ptr, resists[i].res_flag)) sym = '?';
			Term_addch(attr, sym);
		}
		Term_putstr(col, row, 6, name_attr, format("%5s:", resists[i].name));
	}
	Term_putstr(col, row++, RES_COLS, TERM_WHITE, "      abcdefghijkl@");
	/* Equippy */
	display_player_equippy(row++, col+6);
}

static void display_player_flag_info(void)
{
	int i;
	for (i = 0; i < 4; i++)
	{
		display_resistance_panel(player_flag_table+(i*RES_ROWS), RES_ROWS+3,
								&resist_region[i]);
	}
}


/*
 * Special display, part 2b
 */
void display_player_stat_info(void)
{
	int i, row, col;

	char buf[80];


	/* Row */
	row = 2;

	/* Column */
	col = 42;

	/* Print out the labels for the columns */
	c_put_str(TERM_WHITE, "  Self", row-1, col+5);
	c_put_str(TERM_WHITE, " RB", row-1, col+12);
	c_put_str(TERM_WHITE, " CB", row-1, col+16);
	c_put_str(TERM_WHITE, " EB", row-1, col+20);
	c_put_str(TERM_WHITE, "  Best", row-1, col+24);

	/* Display the stats */
	for (i = 0; i < A_MAX; i++)
	{
		/* Reduced */
		if (p_ptr->state.stat_use[i] < p_ptr->state.stat_top[i])
		{
			/* Use lowercase stat name */
			put_str(stat_names_reduced[i], row+i, col);
		}

		/* Normal */
		else
		{
			/* Assume uppercase stat name */
			put_str(stat_names[i], row+i, col);
		}

		/* Indicate natural maximum */
		if (p_ptr->stat_max[i] == 18+100)
		{
			put_str("!", row+i, col+3);
		}

		/* Internal "natural" maximum value */
		cnv_stat(p_ptr->stat_max[i], buf, sizeof(buf));
		c_put_str(TERM_L_GREEN, buf, row+i, col+5);

		/* Race Bonus */
		strnfmt(buf, sizeof(buf), "%+3d", rp_ptr->r_adj[i]);
		c_put_str(TERM_L_BLUE, buf, row+i, col+12);

		/* Class Bonus */
		strnfmt(buf, sizeof(buf), "%+3d", cp_ptr->c_adj[i]);
		c_put_str(TERM_L_BLUE, buf, row+i, col+16);

		/* Equipment Bonus */
		strnfmt(buf, sizeof(buf), "%+3d", p_ptr->state.stat_add[i]);
		c_put_str(TERM_L_BLUE, buf, row+i, col+20);

		/* Resulting "modified" maximum value */
		cnv_stat(p_ptr->state.stat_top[i], buf, sizeof(buf));
		c_put_str(TERM_L_GREEN, buf, row+i, col+24);

		/* Only display stat_use if not maximal */
		if (p_ptr->state.stat_use[i] < p_ptr->state.stat_top[i])
		{
			cnv_stat(p_ptr->state.stat_use[i], buf, sizeof(buf));
			c_put_str(TERM_YELLOW, buf, row+i, col+31);
		}
	}
}


/*
 * Special display, part 2c
 *
 * How to print out the modifications and sustains.
 * Positive mods with no sustain will be light green.
 * Positive mods with a sustain will be dark green.
 * Sustains (with no modification) will be a dark green 's'.
 * Negative mods (from a curse) will be red.
 * Huge mods (>9), like from MICoMorgoth, will be a '*'
 * No mod, no sustain, will be a slate '.'
 */
static void display_player_sust_info(void)
{
	int i, row, col, stat;

	object_type *o_ptr;
	bitflag f[OF_SIZE];

	int stat_flags[A_MAX];
	int sustain_flags[A_MAX];

	byte a;
	char c;


	/* Row */
	row = 2;

	/* Column */
	col = 26;

	/* Build the stat flags tables */
	stat_flags[A_STR] = OF_STR;
	stat_flags[A_INT] = OF_INT;
	stat_flags[A_WIS] = OF_WIS;
	stat_flags[A_DEX] = OF_DEX;
	stat_flags[A_CON] = OF_CON;
	stat_flags[A_CHR] = OF_CHR;
	sustain_flags[A_STR] = OF_SUST_STR;
	sustain_flags[A_INT] = OF_SUST_INT;
	sustain_flags[A_WIS] = OF_SUST_WIS;
	sustain_flags[A_DEX] = OF_SUST_DEX;
	sustain_flags[A_CON] = OF_SUST_CON;
	sustain_flags[A_CHR] = OF_SUST_CHR;

	/* Header */
	c_put_str(TERM_WHITE, "abcdefghijkl@", row-1, col);

	/* Process equipment */
	for (i = INVEN_WIELD; i < INVEN_TOTAL; ++i)
	{
		/* Get the object */
		o_ptr = &p_ptr->inventory[i];

		/* Get the "known" flags */
		object_flags_known(o_ptr, f);

		/* Initialize color based of sign of pval. */
		for (stat = 0; stat < A_MAX; stat++)
		{
			/* Default */
			a = TERM_SLATE;
			c = '.';

			/* Boost */
			if (of_has(f, stat_flags[stat]))
			{
				/* Default */
				c = '*';

				/* Good */
				if (o_ptr->pval > 0)
				{
					/* Good */
					a = TERM_L_GREEN;

					/* Label boost */
					if (o_ptr->pval < 10) c = I2D(o_ptr->pval);
				}

				/* Bad */
				if (o_ptr->pval < 0)
				{
					/* Bad */
					a = TERM_RED;

					/* Label boost */
					if (o_ptr->pval > -10) c = I2D(-(o_ptr->pval));
				}
			}

			/* Sustain */
			if (of_has(f, sustain_flags[stat]))
			{
				/* Dark green */
				a = TERM_GREEN;

				/* Convert '.' to 's' */
				if (c == '.') c = 's';
			}

			if ((c == '.') && o_ptr->k_idx && !object_flag_is_known(o_ptr, sustain_flags[stat]))
				c = '?';

			/* Dump proper character */
			Term_putch(col, row+stat, a, c);
		}

		/* Advance */
		col++;
	}

	/* Player flags */
	player_flags(f);

	/* Check stats */
	for (stat = 0; stat < A_MAX; ++stat)
	{
		/* Default */
		a = TERM_SLATE;
		c = '.';

		/* Sustain */
		if (of_has(f, sustain_flags[stat]))
		{
			/* Dark green "s" */
			a = TERM_GREEN;
			c = 's';
		}

		/* Dump */
		Term_putch(col, row+stat, a, c);
	}

	/* Column */
	col = 26;

	/* Footer */
	c_put_str(TERM_WHITE, "abcdefghijkl@", row+6, col);

	/* Equippy */
	display_player_equippy(row+7, col);
}



static void display_panel(const data_panel *panel, int count, bool left_adj, const region *bounds)
{
	int i;
	char buffer[50];
	int col = bounds->col;
	int row = bounds->row;
	int w = bounds->width;
	int offset = 0;

	region_erase(bounds);

	if (left_adj)
	{
		for (i = 0; i < count; i++)
		{
			int len = panel[i].label ? strlen(panel[i].label) : 0;
			if (offset < len) offset = len;
		}
		offset += 2;
	}

	for (i = 0; i < count; i++, row++)
	{
		int len;
		if (!panel[i].label) continue;
		Term_putstr(col, row, strlen(panel[i].label), TERM_WHITE, panel[i].label);

		strnfmt(buffer, sizeof(buffer), panel[i].fmt, panel[i].value[0], panel[i].value[1]);

		len = strlen(buffer);
		len = len < w - offset ? len : w - offset - 1;
		if (left_adj)
			Term_putstr(col+offset, row, len, panel[i].color, buffer);
		else
			Term_putstr(col+w-len, row, len, panel[i].color, buffer);
	}
}


static const region boundaries [] =
{
	/* x   y     width, rows */
	{ 0,   0,		0,		0 },
	{ 1,   1,		40,		8 }, /* Name, Class, ... */
	{ 1,   9,		22,		9 }, /* Cur Exp, Max Exp, ... */
	{ 26,  9,		17,		9 }, /* AC, melee, ... */
	{ 48,  9,		24,		8 }, /* skills */
	{ 21,  2,		18,		5 }, /* Age, ht, wt, ... */
};


static const char *show_title(void)
{
	if (p_ptr->wizard)
		return "[=-WIZARD-=]";
	else if (p_ptr->total_winner || p_ptr->lev > PY_MAX_LEVEL)
		return "***WINNER***";
	else
		return cp_ptr->title[(p_ptr->lev - 1) / 5];
}

static const char *show_adv_exp(void)
{
	if (p_ptr->lev < PY_MAX_LEVEL)
	{
		static char buffer[30];
		s32b advance = (player_exp[p_ptr->lev - 1] * p_ptr->expfact / 100L);
		strnfmt(buffer, sizeof(buffer), "%d", advance);
		return buffer;
	}
	else {
		return "********";
	}
}

static const char *show_depth(void)
{
	static char buffer[13];

	if (p_ptr->max_depth == 0) return "Town";

	strnfmt(buffer, sizeof(buffer), "%d' (L%d)",
	        p_ptr->max_depth * 50, p_ptr->max_depth);
	return buffer;
}

static const char *show_speed(void)
{
	static char buffer[10];
	int tmp = p_ptr->state.speed;
	if (p_ptr->timed[TMD_FAST]) tmp -= 10;
	if (p_ptr->timed[TMD_SLOW]) tmp += 10;
	if (p_ptr->searching) tmp += 10;
	if (tmp == 110) return "Normal";
	strnfmt(buffer, sizeof(buffer), "%d", tmp - 110);
	return buffer;
}

static const char *show_melee_weapon(const object_type *o_ptr)
{
	static char buffer[12];
	int hit = p_ptr->state.dis_to_h;
	int dam = p_ptr->state.dis_to_d;

	if (object_attack_plusses_are_visible(o_ptr))
	{
		hit += o_ptr->to_h;
		dam += o_ptr->to_d;
	}

	strnfmt(buffer, sizeof(buffer), "(%+d,%+d)", hit, dam);
	return buffer;
}

static const char *show_missile_weapon(const object_type *o_ptr)
{
	static char buffer[12];
	int hit = p_ptr->state.dis_to_h;
	int dam = 0;

	if (object_attack_plusses_are_visible(o_ptr))
	{
		hit += o_ptr->to_h;
		dam += o_ptr->to_d;
	}

	strnfmt(buffer, sizeof(buffer), "(%+d,%+d)", hit, dam);
	return buffer;
}

static byte max_color(int val, int max)
{
	return val < max ? TERM_YELLOW : TERM_L_GREEN;
}


static const char *show_status(void)
{
	int sc = p_ptr->sc;
	sc /= 10;

	switch (sc)
	{
		case 0:
		case 1:
			return "Pariah";

		case 2:
			return "Outcast";

		case 3:
		case 4:
			return "Unknown";

		case 5:
			return "Known";

		case 6:
		/* Maximum status by birth 75 = 7 */
		case 7:
			return "Liked";

		case 8:
			return "Well-liked";

		case 9:
		case 10:
			return "Respected";

		case 11:
		case 12:
			return "Role model";

		case 13:
			return "Feared";

		case 14:
		case 15:
			return "Lordly";
	}

	return format("%d", sc);
}

/* data_panel array element initializer, for ansi compliance */
#define P_I(col, lab, format, val1, val2) \
	{ panel[i].color = col; panel[i].label = lab; panel[i].fmt = format; \
	 panel[i].value[0] = val1; panel[i].value[1] = val2; \
	 i++; }

/* colours for table items */
static const byte colour_table[] =
{
	TERM_RED, TERM_RED, TERM_RED, TERM_L_RED, TERM_ORANGE,
	TERM_YELLOW, TERM_YELLOW, TERM_GREEN, TERM_GREEN, TERM_L_GREEN,
	TERM_L_BLUE
};

static int get_panel(int oid, data_panel *panel, size_t size)
{
	int ret = (s32b) size;
	switch(oid)
	{
  case 1:
  {
	int i = 0;
	assert( size >= (u32b) boundaries[1].page_rows);
	ret = boundaries[1].page_rows;
	P_I(TERM_L_BLUE, "Name",	"%y",	s2u(op_ptr->full_name), END  );
	P_I(TERM_L_BLUE, "Sex",		"%y",	s2u(sp_ptr->title), END  );
	P_I(TERM_L_BLUE, "Race",	"%y",	s2u(rp_ptr->name), END  );
	P_I(TERM_L_BLUE, "Class",	"%y",	s2u(cp_ptr->name), END  );
	P_I(TERM_L_BLUE, "Title",	"%y",	s2u(show_title()), END  );
	P_I(TERM_L_BLUE, "HP",	"%y/%y",	i2u(p_ptr->chp), i2u(p_ptr->mhp)  );
	P_I(TERM_L_BLUE, "SP",	"%y/%y",	i2u(p_ptr->csp), i2u(p_ptr->msp)  );
	P_I(TERM_L_BLUE, "Level",	"%y",	i2u(p_ptr->lev), END  );
	assert(i == boundaries[1].page_rows);
	return ret;
  }
  case 2:
  {
	int i = 0;
	assert( ret >= boundaries[2].page_rows);
	ret = boundaries[2].page_rows;
	P_I(max_color(p_ptr->lev, p_ptr->max_lev), "Level", "%y", i2u(p_ptr->lev), END  );
	P_I(max_color(p_ptr->exp, p_ptr->max_exp), "Cur Exp", "%y", i2u(p_ptr->exp), END  );
	P_I(TERM_L_GREEN, "Max Exp",	"%y",	i2u(p_ptr->max_exp), END  );
	P_I(TERM_L_GREEN, "Adv Exp",	"%y",	s2u(show_adv_exp()), END  );
	P_I(TERM_L_GREEN, "MaxDepth",	"%y",	s2u(show_depth()), END  );
	P_I(TERM_L_GREEN, "Game Turns",	"%y",	i2u(turn), END  );
	P_I(TERM_L_GREEN, "Standard Turns","%y", i2u(p_ptr->total_energy / 100), END  );
	P_I(TERM_L_GREEN, "Resting Turns","%y",	i2u(p_ptr->resting_turn), END  );
	P_I(TERM_L_GREEN, "Gold",		"%y",	i2u(p_ptr->au), END  );
	assert(i == boundaries[2].page_rows);
	return ret;
  }
  case 3:
  {
	int i = 0;
	assert(ret >= boundaries[3].page_rows);
	ret = boundaries[3].page_rows;
	P_I(TERM_L_BLUE, "Armor", "[%y,%+y]",	i2u(p_ptr->state.dis_ac), i2u(p_ptr->state.dis_to_a)  );
	P_I(TERM_L_BLUE, "Fight", "(%+y,%+y)",	i2u(p_ptr->state.dis_to_h), i2u(p_ptr->state.dis_to_d)  );
	P_I(TERM_L_BLUE, "Melee", "%y",		s2u(show_melee_weapon(&p_ptr->inventory[INVEN_WIELD])), END  );
	P_I(TERM_L_BLUE, "Shoot", "%y",		s2u(show_missile_weapon(&p_ptr->inventory[INVEN_BOW])), END  );
	P_I(TERM_L_BLUE, "Blows", "%y.%y/turn",	i2u(p_ptr->state.num_blow / 100), i2u((p_ptr->state.num_blow / 10) % 10) );
	P_I(TERM_L_BLUE, "Shots", "%y/turn",	i2u(p_ptr->state.num_fire), END  );
	P_I(TERM_L_BLUE, "Infra", "%y ft",	i2u(p_ptr->state.see_infra * 10), END  );
	P_I(TERM_L_BLUE, "Speed", "%y",		s2u(show_speed()), END );
	P_I(TERM_L_BLUE, "Burden","%.1y lbs",	f2u(p_ptr->total_weight/10.0), END  );
	assert(i == boundaries[3].page_rows);
	return ret;
  }
  case 4:
  {
	static struct {
		const char *name;
		int skill;
		int div;
	} skills[] =
	{
		{ "Saving Throw", SKILL_SAVE, 6 },
		{ "Stealth", SKILL_STEALTH, 1 },
		{ "Fighting", SKILL_TO_HIT_MELEE, 12 },
		{ "Shooting", SKILL_TO_HIT_BOW, 12 },
		{ "Disarming", SKILL_DISARM, 8 },
		{ "Magic Device", SKILL_DEVICE, 6 },
		{ "Perception", SKILL_SEARCH_FREQUENCY, 6 },
		{ "Searching", SKILL_SEARCH, 6 }
	};
	int i;
	assert(N_ELEMENTS(skills) == boundaries[4].page_rows);
	ret = N_ELEMENTS(skills);
	if ((u32b) ret > size) ret = size;
	for (i = 0; i < ret; i++)
	{
		s16b skill = p_ptr->state.skills[skills[i].skill];
		panel[i].color = TERM_L_BLUE;
		panel[i].label = skills[i].name;
		if (skills[i].skill == SKILL_SAVE ||
				skills[i].skill == SKILL_SEARCH)
		{
			if (skill < 0) skill = 0;
			if (skill > 100) skill = 100;
			panel[i].fmt = "%y%%";
			panel[i].value[0] = i2u(skill);
			panel[i].color = colour_table[skill / 10];
		}
		else if (skills[i].skill == SKILL_DEVICE)
		{
			panel[i].fmt = "%y";
			panel[i].value[0] = i2u(skill);
			panel[i].color = colour_table[skill / 13];
		}
		else if (skills[i].skill == SKILL_SEARCH_FREQUENCY)
		{
			if (skill <= 0) skill = 1;
			if (skill >= 50)
			{
				panel[i].fmt = "1 in 1";
				panel[i].color = colour_table[10];
			}
			else
			{
				/* convert to % chance of searching */
				skill = 50 - skill;
				panel[i].fmt = "1 in %y";
				panel[i].value[0] = i2u(skill);
				panel[i].color =
					colour_table[(100 - skill*2) / 10];
			}
		}
		else if (skills[i].skill == SKILL_DISARM)
		{
			/* assume disarming a dungeon trap */
			skill -= 5;
			if (skill > 100) skill = 100;
			if (skill < 2) skill = 2;
			panel[i].fmt = "%y%%";
			panel[i].value[0] = i2u(skill);
			panel[i].color = colour_table[skill / 10];
		}
		else
		{
			panel[i].fmt = "%y";
			panel[i].value[0] = s2u(likert(skill, skills[i].div, &panel[i].color));
		}
	}
	return ret;
  }
  case 5:
  {
	int i = 0;
	assert(ret >= boundaries[5].page_rows);
	ret = boundaries[5].page_rows;
	P_I(TERM_L_BLUE, "Age",			"%y",	i2u(p_ptr->age), END );
	P_I(TERM_L_BLUE, "Height",		"%y",	i2u(p_ptr->ht), END  );
	P_I(TERM_L_BLUE, "Weight",		"%y",	i2u(p_ptr->wt), END  );
	P_I(TERM_L_BLUE, "Social",		"%y",	s2u(show_status()), END  );
	P_I(TERM_L_BLUE, "Maximize",	"%y",	c2u(OPT(adult_maximize) ? 'Y' : 'N'), END);
#if 0
	/* Preserve mode deleted */
	P_I(TERM_L_BLUE, "Preserve",	"%y",	c2u(adult_preserve ? 'Y' : 'N'), END);
#endif
	assert(i == boundaries[5].page_rows);
	return ret;
  }
 }
	/* hopefully not reached */
	return 0;
}

void display_player_xtra_info(void)
{
	int i;
	int panels [] = { 1, 2, 3, 4, 5};
	bool left_adj [] = { 1, 0, 0, 0, 0 };
	data_panel data[MAX_PANEL];

	for (i = 0; i < (int)N_ELEMENTS(panels); i++)
	{
		int oid = panels[i];
		int rows = get_panel(oid, data, N_ELEMENTS(data));

		/* Hack:  Don't show 'Level' in the name, class ...  panel */
		if (oid == 1) rows -= 1;

		display_panel(data, rows, left_adj[i], &boundaries[oid]);
	}

	/* Indent output by 1 character, and wrap at column 72 */
	text_out_wrap = 72;
	text_out_indent = 1;

	/* History */
	Term_gotoxy(text_out_indent, 19);
	text_out_to_screen(TERM_WHITE, p_ptr->history);

	/* Reset text_out() vars */
	text_out_wrap = 0;
	text_out_indent = 0;

	return;
}

/*
 * Display the character on the screen (two different modes)
 *
 * The top two lines, and the bottom line (or two) are left blank.
 *
 * Mode 0 = standard display with skills/history
 * Mode 1 = special display with equipment flags
 */
void display_player(int mode)
{
	/* Erase screen */
	clear_from(0);


	/* Stat info */
	display_player_stat_info();

	if (mode)
	{
		data_panel data[MAX_PANEL];
		int rows = get_panel(1, data, N_ELEMENTS(data));

		display_panel(data, rows, 1, &boundaries[1]);

		/* Stat/Sustain flags */
		display_player_sust_info();

		/* Other flags */
		display_player_flag_info();
	}

	/* Standard */
	else
	{
		/* Extra info */
		display_player_xtra_info();
	}
}


/*
 * Hack -- Dump a character description file
 *
 * XXX XXX XXX Allow the "full" flag to dump additional info,
 * and trigger its usage from various places in the code.
 */
errr file_character(const char *path, bool full)
{
	int i, x, y;

	byte a;
	char c;

	ang_file *fp;

	store_type *st_ptr = &store[STORE_HOME];

	char o_name[80];

	byte (*old_xchar_hook)(byte c) = Term->xchar_hook;

	char buf[1024];

	/* We use either ascii or system-specific encoding */
 	int encoding = OPT(xchars_to_file) ? SYSTEM_SPECIFIC : ASCII;

	/* Unused parameter */
	(void)full;


	/* Open the file for writing */
	fp = file_open(path, MODE_WRITE, FTYPE_TEXT);
	if (!fp) return (-1);


	text_out_hook = text_out_to_file;
	text_out_file = fp;

	/* Display the requested encoding -- ASCII or system-specific */
 	if (!OPT(xchars_to_file)) Term->xchar_hook = NULL;

	/* Begin dump */
	file_putf(fp, "  [%s %s Character Dump]\n\n",
	        VERSION_NAME, VERSION_STRING);


	/* Display player */
	display_player(0);

	/* Dump part of the screen */
	for (y = 1; y < 23; y++)
	{
		/* Dump each row */
		for (x = 0; x < 79; x++)
		{
			/* Get the attr/char */
			(void)(Term_what(x, y, &a, &c));

			/* Dump it */
			buf[x] = c;
		}

		/* Back up over spaces */
		while ((x > 0) && (buf[x-1] == ' ')) --x;

		/* Terminate */
		buf[x] = '\0';

		/* End the row */
		x_file_putf(fp, encoding, "%s\n", buf);
	}

	/* Skip a line */
	file_putf(fp, "\n");

	/* Display player */
	display_player(1);

	/* Dump part of the screen */
	for (y = 11; y < 20; y++)
	{
		/* Dump each row */
		for (x = 0; x < 39; x++)
		{
			/* Get the attr/char */
			(void)(Term_what(x, y, &a, &c));

			/* Dump it */
			buf[x] = c;
		}

		/* Back up over spaces */
		while ((x > 0) && (buf[x-1] == ' ')) --x;

		/* Terminate */
		buf[x] = '\0';

		/* End the row */
		x_file_putf(fp, encoding, "%s\n", buf);
	}

	/* Skip a line */
	file_putf(fp, "\n");

	/* Dump part of the screen */
	for (y = 11; y < 20; y++)
	{
		/* Dump each row */
		for (x = 0; x < 39; x++)
		{
			/* Get the attr/char */
			(void)(Term_what(x + 40, y, &a, &c));

			/* Dump it */
			buf[x] = c;
		}

		/* Back up over spaces */
		while ((x > 0) && (buf[x-1] == ' ')) --x;

		/* Terminate */
		buf[x] = '\0';

		/* End the row */
		x_file_putf(fp, encoding, "%s\n", buf);
	}

	/* Skip some lines */
	file_putf(fp, "\n\n");


	/* If dead, dump last messages -- Prfnoff */
	if (p_ptr->is_dead)
	{
		i = messages_num();
		if (i > 15) i = 15;
		file_putf(fp, "  [Last Messages]\n\n");
		while (i-- > 0)
		{
			x_file_putf(fp, encoding, "> %s\n", message_str((s16b)i));
		}
		x_file_putf(fp, encoding, "\nKilled by %s.\n\n", p_ptr->died_from);
	}


	/* Set the indent/wrap */
	text_out_indent = 5;
	text_out_wrap = 72;

	/* Dump the equipment */
	file_putf(fp, "  [Character Equipment]\n\n");
	for (i = INVEN_WIELD; i < ALL_INVEN_TOTAL; i++)
	{
		if (i == INVEN_TOTAL)
		{
			file_putf(fp, "\n\n  [Character Quiver]\n\n");
			continue;
		}
		object_desc(o_name, sizeof(o_name), &p_ptr->inventory[i],
				ODESC_PREFIX | ODESC_FULL);

<<<<<<< HEAD
		x_file_putf(fp, encoding, "%c) %s\n", index_to_label(i), o_name);
		if (inventory[i].k_idx) object_info_chardump(&inventory[i]);
=======
		file_putf(fp, "%c) %s\n", index_to_label(i), o_name);
		if (p_ptr->inventory[i].k_idx)
			object_info_chardump(&p_ptr->inventory[i]);
>>>>>>> dbdbbe86
	}

	/* Dump the inventory */
	file_putf(fp, "\n\n  [Character Inventory]\n\n");
	for (i = 0; i < INVEN_PACK; i++)
	{
		if (!p_ptr->inventory[i].k_idx) break;

		object_desc(o_name, sizeof(o_name), &p_ptr->inventory[i],
					ODESC_PREFIX | ODESC_FULL);

<<<<<<< HEAD
		x_file_putf(fp, encoding, "%c) %s\n", index_to_label(i), o_name);
		object_info_chardump(&inventory[i]);
=======
		file_putf(fp, "%c) %s\n", index_to_label(i), o_name);
		object_info_chardump(&p_ptr->inventory[i]);
>>>>>>> dbdbbe86
	}
	file_putf(fp, "\n\n");


	/* Dump the Home -- if anything there */
	if (st_ptr->stock_num)
	{
		/* Header */
		file_putf(fp, "  [Home Inventory]\n\n");

		/* Dump all available items */
		for (i = 0; i < st_ptr->stock_num; i++)
		{
			object_desc(o_name, sizeof(o_name), &st_ptr->stock[i],
						ODESC_PREFIX | ODESC_FULL);
			x_file_putf(fp, encoding, "%c) %s\n", I2A(i), o_name);

			object_info_chardump(&st_ptr->stock[i]);
		}

		/* Add an empty line */
		file_putf(fp, "\n\n");
	}

	text_out_indent = text_out_wrap = 0;

	/* Dump character history */
	dump_history(fp);
	file_putf(fp, "\n\n");

	/* Dump options */
	file_putf(fp, "  [Options]\n\n");

	/* Dump options */
	for (i = OPT_ADULT; i < OPT_MAX; i++)
	{
		if (option_name(i))
		{
			file_putf(fp, "%-45s: %s (%s)\n",
			        option_desc(i),
			        op_ptr->opt[i] ? "yes" : "no ",
			        option_name(i));
		}
	}

	/* Skip some lines */
	file_putf(fp, "\n\n");

	/* Return to standard display */
 	Term->xchar_hook = old_xchar_hook;

	file_close(fp);


	/* Success */
	return (0);
}


/*
 * Make a string lower case.
 */
static void string_lower(char *buf)
{
	char *s;

	/* Lowercase the string */
	for (s = buf; *s != 0; s++) *s = tolower((unsigned char)*s);
}


/*
 * Recursive file perusal.
 *
 * Return FALSE on "?", otherwise TRUE.
 *
 * This function could be made much more efficient with the use of "seek"
 * functionality, especially when moving backwards through a file, or
 * forwards through a file by less than a page at a time.  XXX XXX XXX
 */
bool show_file(cptr name, cptr what, int line, int mode)
{
	int i, k, n;

	char ch;

	/* Number of "real" lines passed by */
	int next = 0;

	/* Number of "real" lines in the file */
	int size;

	/* Backup value for "line" */
	int back = 0;

	/* This screen has sub-screens */
	bool menu = FALSE;

	/* Case sensitive search */
	bool case_sensitive = FALSE;

	/* Current help file */
	ang_file *fff = NULL;

	/* Find this string (if any) */
	char *find = NULL;

	/* Jump to this tag */
	cptr tag = NULL;

	/* Hold a string to find */
	char finder[80] = "";

	/* Hold a string to show */
	char shower[80] = "";

	/* Filename */
	char filename[1024];

	/* Describe this thing */
	char caption[128] = "";

	/* Path buffer */
	char path[1024];

	/* General buffer */
	char buf[1024];

	/* Lower case version of the buffer, for searching */
	char lc_buf[1024];

	/* Sub-menu information */
	char hook[26][32];

	int wid, hgt;



	/* Wipe the hooks */
	for (i = 0; i < 26; i++) hook[i][0] = '\0';

	/* Get size */
	Term_get_size(&wid, &hgt);

	/* Copy the filename */
	my_strcpy(filename, name, sizeof(filename));

	n = strlen(filename);

	/* Extract the tag from the filename */
	for (i = 0; i < n; i++)
	{
		if (filename[i] == '#')
		{
			filename[i] = '\0';
			tag = filename + i + 1;
			break;
		}
	}

	/* Redirect the name */
	name = filename;


	/* Hack XXX XXX XXX */
	if (what)
	{
		my_strcpy(caption, what, sizeof(caption));

		my_strcpy(path, name, sizeof(path));
		fff = file_open(path, MODE_READ, -1);
	}

	/* Look in "help" */
	if (!fff)
	{
		strnfmt(caption, sizeof(caption), "Help file '%s'", name);

		path_build(path, sizeof(path), ANGBAND_DIR_HELP, name);
		fff = file_open(path, MODE_READ, -1);
	}

	/* Look in "info" */
	if (!fff)
	{
		strnfmt(caption, sizeof(caption), "Info file '%s'", name);

		path_build(path, sizeof(path), ANGBAND_DIR_INFO, name);
		fff = file_open(path, MODE_READ, -1);
	}

	/* Oops */
	if (!fff)
	{
		/* Message */
		msg_format("Cannot open '%s'.", name);
		message_flush();

		/* Oops */
		return (TRUE);
	}


	/* Pre-Parse the file */
	while (TRUE)
	{
		/* Read a line or stop */
		if (!file_getl(fff, buf, sizeof(buf))) break;

		/* XXX Parse "menu" items */
		if (prefix(buf, "***** "))
		{
			char b1 = '[', b2 = ']';

			/* Notice "menu" requests */
			if ((buf[6] == b1) && isalpha((unsigned char)buf[7]) &&
			    (buf[8] == b2) && (buf[9] == ' '))
			{
				/* This is a menu file */
				menu = TRUE;

				/* Extract the menu item */
				k = A2I(buf[7]);

				/* Store the menu item (if valid) */
				if ((k >= 0) && (k < 26))
					my_strcpy(hook[k], buf + 10, sizeof(hook[0]));
			}
			/* Notice "tag" requests */
			else if (buf[6] == '<')
			{
				if (tag)
				{
					/* Remove the closing '>' of the tag */
					buf[strlen(buf) - 1] = '\0';

					/* Compare with the requested tag */
					if (streq(buf + 7, tag))
					{
						/* Remember the tagged line */
						line = next;
					}
				}
			}

			/* Skip this */
			continue;
		}

		/* Count the "real" lines */
		next++;
	}

	/* Save the number of "real" lines */
	size = next;



	/* Display the file */
	while (TRUE)
	{
		/* Clear screen */
		Term_clear();


		/* Restrict the visible range */
		if (line > (size - (hgt - 4))) line = size - (hgt - 4);
		if (line < 0) line = 0;


		/* Re-open the file if needed */
		if (next > line)
		{
			/* Close it */
			file_close(fff);

			/* Hack -- Re-Open the file */
			fff = file_open(path, MODE_READ, -1);
			if (!fff) return (TRUE);

			/* File has been restarted */
			next = 0;
		}


		/* Goto the selected line */
		while (next < line)
		{
			/* Get a line */
			if (!file_getl(fff, buf, sizeof(buf))) break;

			/* Skip tags/links */
			if (prefix(buf, "***** ")) continue;

			/* Count the lines */
			next++;
		}


		/* Dump the next lines of the file */
		for (i = 0; i < hgt - 4; )
		{
			/* Hack -- track the "first" line */
			if (!i) line = next;

			/* Get a line of the file or stop */
			if (!file_getl(fff, buf, sizeof(buf))) break;

			/* Hack -- skip "special" lines */
			if (prefix(buf, "***** ")) continue;

			/* Count the "real" lines */
			next++;

			/* Make a copy of the current line for searching */
			my_strcpy(lc_buf, buf, sizeof(lc_buf));

			/* Make the line lower case */
			if (!case_sensitive) string_lower(lc_buf);

			/* Hack -- keep searching */
			if (find && !i && !strstr(lc_buf, find)) continue;

			/* Hack -- stop searching */
			find = NULL;

			/* Dump the line */
			Term_putstr(0, i+2, -1, TERM_WHITE, buf);

			/* Highlight "shower" */
			if (shower[0])
			{
				cptr str = lc_buf;

				/* Display matches */
				while ((str = strstr(str, shower)) != NULL)
				{
					int len = strlen(shower);

					/* Display the match */
					Term_putstr(str-lc_buf, i+2, len, TERM_YELLOW, &buf[str-lc_buf]);

					/* Advance */
					str += len;
				}
			}

			/* Count the printed lines */
			i++;
		}

		/* Hack -- failed search */
		if (find)
		{
			bell("Search string not found!");
			line = back;
			find = NULL;
			continue;
		}


		/* Show a general "title" */
		prt(format("[%s %s, %s, Line %d-%d/%d]", VERSION_NAME, VERSION_STRING,
		           caption, line, line + hgt - 4, size), 0, 0);


		/* Prompt -- menu screen */
		if (menu)
		{
			/* Wait for it */
			prt("[Press a Number, or ESC to exit.]", hgt - 1, 0);
		}

		/* Prompt -- small files */
		else if (size <= hgt - 4)
		{
			/* Wait for it */
			prt("[Press ESC to exit.]", hgt - 1, 0);
		}

		/* Prompt -- large files */
		else
		{
			/* Wait for it */
			prt("[Press Space to advance, or ESC to exit.]", hgt - 1, 0);
		}

		/* Get a keypress */
		ch = inkey();

		/* Exit the help */
		if (ch == '?') break;

		/* Toggle case sensitive on/off */
		if (ch == '!')
		{
			case_sensitive = !case_sensitive;
		}

		/* Try showing */
		if (ch == '&')
		{
			/* Get "shower" */
			prt("Show: ", hgt - 1, 0);
			(void)askfor_aux(shower, sizeof(shower), NULL);

			/* Make the "shower" lowercase */
			if (!case_sensitive) string_lower(shower);
		}

		/* Try finding */
		if (ch == '/')
		{
			/* Get "finder" */
			prt("Find: ", hgt - 1, 0);
			if (askfor_aux(finder, sizeof(finder), NULL))
			{
				/* Find it */
				find = finder;
				back = line;
				line = line + 1;

				/* Make the "finder" lowercase */
				if (!case_sensitive) string_lower(finder);

				/* Show it */
				my_strcpy(shower, finder, sizeof(shower));
			}
		}

		/* Go to a specific line */
		if (ch == '#')
		{
			char tmp[80] = "0";

			prt("Goto Line: ", hgt - 1, 0);
			if (askfor_aux(tmp, sizeof(tmp), NULL))
				line = atoi(tmp);
		}

		/* Go to a specific file */
		if (ch == '%')
		{
			char ftmp[80] = "help.hlp";

			prt("Goto File: ", hgt - 1, 0);
			if (askfor_aux(ftmp, sizeof(ftmp), NULL))
			{
				if (!show_file(ftmp, NULL, 0, mode))
					ch = ESCAPE;
			}
		}

		/* Back up one line */
		if (ch == ARROW_UP || ch == '8')
		{
			line = line - 1;
		}

		/* Back up one full page */
		if ((ch == '9') || (ch == '-'))
		{
			line = line - (hgt - 4);
		}

		/* Back to the top */
		if (ch == '7')
		{
			line = 0;
		}

		/* Advance one line */
		if ((ch == ARROW_DOWN) || (ch == '2') || (ch == '\n') || (ch == '\r'))
		{
			line = line + 1;
		}

		/* Advance one full page */
		if ((ch == '3') || (ch == ' '))
		{
			line = line + (hgt - 4);
		}

		/* Advance to the bottom */
		if (ch == '1')
		{
			line = size;
		}

		/* Recurse on letters */
		if (menu && isalpha((unsigned char)ch))
		{
			/* Extract the requested menu item */
			k = A2I(ch);

			/* Verify the menu item */
			if ((k >= 0) && (k <= 25) && hook[k][0])
			{
				/* Recurse on that file */
				if (!show_file(hook[k], NULL, 0, mode)) ch = ESCAPE;
			}
		}

		/* Exit on escape */
		if (ch == ESCAPE) break;
	}

	/* Close the file */
	file_close(fff);

	/* Done */
	return (ch != '?');
}


/*
 * Peruse the On-Line-Help
 */
void do_cmd_help(void)
{
	/* Save screen */
	screen_save();

	/* Peruse the main help file */
	(void)show_file("help.hlp", NULL, 0, 0);

	/* Load screen */
	screen_load();
}



/*
 * Process the player name and extract a clean "base name".
 *
 * If "sf" is TRUE, then we initialize "savefile" based on player name.
 *
 * Some platforms (Windows, Macintosh, Amiga) leave the "savefile" empty
 * when a new character is created, and then when the character is done
 * being created, they call this function to choose a new savefile name.
 *
 * This also now handles the turning on and off of the automatic
 * sequential numbering of character names with Roman numerals.  
 */
void process_player_name(bool sf)
{
	int i;

	/* Process the player name */
	for (i = 0; op_ptr->full_name[i]; i++)
	{
		char c = op_ptr->full_name[i];

		/* No control characters */
		if (iscntrl((unsigned char)c))
		{
			/* Illegal characters */
			quit_fmt("Illegal control char (0x%02X) in player name", c);
		}

		/* Convert all non-alphanumeric symbols */
		if (!isalpha((unsigned char)c) && !isdigit((unsigned char)c)) c = '_';

		/* Build "base_name" */
		op_ptr->base_name[i] = c;
	}

#if defined(WINDOWS)

	/* Max length */
	if (i > 8) i = 8;

#endif

	/* Terminate */
	op_ptr->base_name[i] = '\0';

	/* Require a "base" name */
	if (!op_ptr->base_name[0])
	{
		my_strcpy(op_ptr->base_name, "PLAYER", sizeof(op_ptr->base_name));
	}


	/* Pick savefile name if needed */
	if (sf)
	{
		char temp[128];

#if defined(SET_UID)
		/* Rename the savefile, using the player_uid and base_name */
		strnfmt(temp, sizeof(temp), "%d.%s", player_uid, op_ptr->base_name);
#else
		/* Rename the savefile, using the base name */
		strnfmt(temp, sizeof(temp), "%s", op_ptr->base_name);
#endif

		/* Build the filename */
		path_build(savefile, sizeof(savefile), ANGBAND_DIR_SAVE, temp);
	}
}


/*
 * Save the game
 */
void save_game(void)
{
	/* Disturb the player */
	disturb(1, 0);

	/* Clear messages */
	message_flush();

	/* Handle stuff */
	handle_stuff();

	/* Message */
	prt("Saving game...", 0, 0);

	/* Refresh */
	Term_fresh();

	/* The player is not dead */
	my_strcpy(p_ptr->died_from, "(saved)", sizeof(p_ptr->died_from));

	/* Forbid suspend */
	signals_ignore_tstp();

	/* Save the player */
	if (old_save())
	{
		prt("Saving game... done.", 0, 0);
	}

	/* Save failed (oops) */
	else
	{
		prt("Saving game... failed!", 0, 0);
	}

	/* Allow suspend again */
	signals_handle_tstp();

	/* Refresh */
	Term_fresh();

	/* Note that the player is not dead */
	my_strcpy(p_ptr->died_from, "(alive and well)", sizeof(p_ptr->died_from));
}



/*
 * Close up the current game (player may or may not be dead)
 *
 * Note that the savefile is not saved until the tombstone is
 * actually displayed and the player has a chance to examine
 * the inventory and such.  This allows cheating if the game
 * is equipped with a "quit without save" method.  XXX XXX XXX
 */
void close_game(void)
{
	/* Handle stuff */
	handle_stuff();

	/* Flush the messages */
	message_flush();

	/* Flush the input */
	flush();


	/* No suspending now */
	signals_ignore_tstp();


	/* Hack -- Increase "icky" depth */
	character_icky++;


	/* Handle death */
	if (p_ptr->is_dead)
	{
		death_screen();
	}

	/* Still alive */
	else
	{
		/* Save the game */
		save_game();

		if (Term->mapped_flag)
		{
			/* Prompt for scores XXX XXX XXX */
			prt("Press Return (or Escape).", 0, 40);

			/* Predict score (or ESCAPE) */
			if (inkey() != ESCAPE) predict_score();
		}
	}


	/* Hack -- Decrease "icky" depth */
	character_icky--;


	/* Allow suspending now */
	signals_handle_tstp();
}


/*
 * Handle abrupt death of the visual system
 *
 * This routine is called only in very rare situations, and only
 * by certain visual systems, when they experience fatal errors.
 *
 * XXX XXX Hack -- clear the death flag when creating a HANGUP
 * save file so that player can see tombstone when restart.
 */
void exit_game_panic(void)
{
	/* If nothing important has happened, just quit */
	if (!character_generated || character_saved) quit("panic");

	/* Mega-Hack -- see "msg_print()" */
	msg_flag = FALSE;

	/* Clear the top line */
	prt("", 0, 0);

	/* Hack -- turn off some things */
	disturb(1, 0);

	/* Hack -- Delay death XXX XXX XXX */
	if (p_ptr->chp < 0) p_ptr->is_dead = FALSE;

	/* Hardcode panic save */
	p_ptr->panic_save = 1;

	/* Forbid suspend */
	signals_ignore_tstp();

	/* Indicate panic save */
	my_strcpy(p_ptr->died_from, "(panic save)", sizeof(p_ptr->died_from));

	/* Panic save, or get worried */
	if (!old_save()) quit("panic save failed!");


	/* Successful panic save */
	quit("panic save succeeded!");
}




static void write_html_escape_char(ang_file *fp, char c)
{
	switch (c)
	{
		case '<':
			file_putf(fp, "&lt;");
			break;
		case '>':
			file_putf(fp, "&gt;");
			break;
		case '&':
			file_putf(fp, "&amp;");
			break;
		default:
			file_putf(fp, "%c", c);
			break;
	}
}


/* Take an html screenshot */
void html_screenshot(cptr name, int mode)
{
	int y, x;
	int wid, hgt;

	byte a = TERM_WHITE;
	byte oa = TERM_WHITE;
	char c = ' ';

	const char *new_color_fmt = (mode == 0) ?
					"<font color=\"#%02X%02X%02X\">"
				 	: "[COLOR=\"#%02X%02X%02X\"]";
	const char *change_color_fmt = (mode == 0) ?
					"</font><font color=\"#%02X%02X%02X\">"
					: "[/COLOR][COLOR=\"#%02X%02X%02X\"]";
	const char *close_color_fmt = mode ==  0 ? "</font>" : "[/COLOR]";

	ang_file *fp;
	char buf[1024];


	path_build(buf, sizeof(buf), ANGBAND_DIR_USER, name);
	fp = file_open(buf, MODE_WRITE, FTYPE_TEXT);

	/* Oops */
	if (!fp)
	{
		plog_fmt("Cannot write the '%s' file!", buf);
		return;
	}

	/* Retrieve current screen size */
	Term_get_size(&wid, &hgt);

	if (mode == 0)
	{
		file_putf(fp, "<!DOCTYPE html><html><head>\n");
		file_putf(fp, "  <meta='generator' content='%s %s'>\n",
	            	VERSION_NAME, VERSION_STRING);
		file_putf(fp, "  <title>%s</title>\n", name);
		file_putf(fp, "</head>\n\n");
		file_putf(fp, "<body style='color: #fff; background: #000;'>\n");
		file_putf(fp, "<pre>\n");
	}
	else 
	{
		file_putf(fp, "[CODE][TT][BC=black][COLOR=white]\n");
	}

	/* Dump the screen */
	for (y = 0; y < hgt; y++)
	{
		for (x = 0; x < wid; x++)
		{
			/* Get the attr/char */
			(void)(Term_what(x, y, &a, &c));

			/* Color change */
			if (oa != a && c != ' ')
			{
				/* From the default white to another color */
				if (oa == TERM_WHITE)
				{
					file_putf(fp, new_color_fmt,
					        angband_color_table[a][1],
					        angband_color_table[a][2],
					        angband_color_table[a][3]);
				}

				/* From another color to the default white */
				else if (a == TERM_WHITE)
				{
					file_putf(fp, close_color_fmt);
				}

				/* Change colors */
				else
				{
					file_putf(fp, change_color_fmt,
					        angband_color_table[a][1],
					        angband_color_table[a][2],
					        angband_color_table[a][3]);
				}

				/* Remember the last color */
				oa = a;
			}

			/* Write the character and escape special HTML characters */
			if (mode == 0) write_html_escape_char(fp, c);
			else file_putf(fp, "%c", c);
		}

		/* End the row */
		file_putf(fp, "\n");
	}

	/* Close the last font-color tag if necessary */
	if (oa != TERM_WHITE) file_putf(fp, close_color_fmt);

	if (mode == 0)
	{
		file_putf(fp, "</pre>\n");
		file_putf(fp, "</body>\n");
		file_putf(fp, "</html>\n");
	}
	else 
	{
		file_putf(fp, "[/COLOR][/BC][/TT][/CODE]\n");
	}

	/* Close it */
	file_close(fp);
}<|MERGE_RESOLUTION|>--- conflicted
+++ resolved
@@ -1096,14 +1096,9 @@
 		object_desc(o_name, sizeof(o_name), &p_ptr->inventory[i],
 				ODESC_PREFIX | ODESC_FULL);
 
-<<<<<<< HEAD
 		x_file_putf(fp, encoding, "%c) %s\n", index_to_label(i), o_name);
-		if (inventory[i].k_idx) object_info_chardump(&inventory[i]);
-=======
-		file_putf(fp, "%c) %s\n", index_to_label(i), o_name);
 		if (p_ptr->inventory[i].k_idx)
 			object_info_chardump(&p_ptr->inventory[i]);
->>>>>>> dbdbbe86
 	}
 
 	/* Dump the inventory */
@@ -1115,13 +1110,8 @@
 		object_desc(o_name, sizeof(o_name), &p_ptr->inventory[i],
 					ODESC_PREFIX | ODESC_FULL);
 
-<<<<<<< HEAD
 		x_file_putf(fp, encoding, "%c) %s\n", index_to_label(i), o_name);
-		object_info_chardump(&inventory[i]);
-=======
-		file_putf(fp, "%c) %s\n", index_to_label(i), o_name);
 		object_info_chardump(&p_ptr->inventory[i]);
->>>>>>> dbdbbe86
 	}
 	file_putf(fp, "\n\n");
 
