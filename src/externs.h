--- conflicted
+++ resolved
@@ -218,24 +218,6 @@
 	int *ty, int *tx);
 extern void run_step(int dir);
 
-<<<<<<< HEAD
-/* prefs.c */
-void autoinsc_dump(ang_file *fff);
-void squelch_dump(ang_file *fff);
-void option_dump(ang_file *fff);
-void macro_dump(ang_file *fff);
-void keymap_dump(ang_file *fff);
-void dump_monsters(ang_file *fff);
-void dump_objects(ang_file *fff);
-void dump_features(ang_file *fff);
-void dump_flavors(ang_file *fff);
-void dump_colors(ang_file *fff);
-bool prefs_save(const char *path, void (*dump)(ang_file *), const char *title);
-errr process_pref_file_command(const char *buf);
-bool process_pref_file(const char *name, bool quiet);
-
-=======
->>>>>>> 8a8df6eb
 /* randart.c */
 extern errr do_randart(u32b randart_seed, bool full);
 
