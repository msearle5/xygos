/**
 * \file player-birth.c
 * \brief Character creation
 *
 * Copyright (c) 1997 Ben Harrison, James E. Wilson, Robert A. Koeneke
 *
 * This work is free software; you can redistribute it and/or modify it
 * under the terms of either:
 *
 * a) the GNU General Public License as published by the Free Software
 *    Foundation, version 2, or
 *
 * b) the "Angband licence":
 *    This software may be copied and distributed for educational, research,
 *    and not for profit purposes provided that this copyright and statement
 *    are included in all such copies.  Other copyrights may also apply.
 */

#include "angband.h"
#include "cmd-core.h"
#include "cmds.h"
#include "game-event.h"
#include "game-world.h"
#include "init.h"
#include "mon-lore.h"
#include "monster.h"
#include "obj-fault.h"
#include "obj-gear.h"
#include "obj-ignore.h"
#include "obj-init.h"
#include "obj-knowledge.h"
#include "obj-make.h"
#include "obj-pile.h"
#include "obj-power.h"
#include "obj-properties.h"
#include "obj-randart.h"
#include "obj-tval.h"
#include "obj-util.h"
#include "object.h"
#include "player-ability.h"
#include "player-birth.h"
#include "player-calcs.h"
#include "player-history.h"
#include "player-quest.h"
#include "player-spell.h"
#include "player-timed.h"
#include "player-util.h"
#include "savefile.h"
#include "store.h"
#include "world.h"

/**
 * Overview
 * ========
 * This file contains the game-mechanical part of the birth process.
 * To follow the code, start at player_birth towards the bottom of
 * the file - that is the only external entry point to the functions
 * defined here.
 *
 * Player (in the Angband sense of character) birth is modelled as a
 * a series of commands from the UI to the game to manipulate the
 * character and corresponding events to inform the UI of the outcomes
 * of these changes.
 *
 * The current aim of this section is that after any birth command
 * is carried out, the character should be left in a playable state.
 * In particular, this means that if a savefile is supplied, the
 * character will be set up according to the "quickstart" rules until
 * another race or class is chosen, or until the stats are reset by
 * the UI.
 *
 * Once the UI signals that the player is happy with the character, the
 * game does housekeeping to ensure the character is ready to start the
 * game (clearing the history log, making sure options are set, etc)
 * before returning control to the game proper.
 */


/* These functions are defined at the end of the file */
static int roman_to_int(const char *roman);
static int int_to_roman(int n, char *roman, size_t bufsize);


/*
 * Forward declare
 */
typedef struct birther /*lovely*/ birther; /*sometimes we think she's a dream*/

/**
 * A structure to hold "rolled" information, and any
 * other useful state for the birth process.
 *
 * XXX Demand Obama's birth certificate
 */
struct birther
{
	struct player_race *race;
	struct player_race *ext;
	struct player_class *class;

	s16b age;
	s16b wt;
	s16b ht;
	s16b sc;

	s32b au;

	s16b stat[STAT_MAX];

	char *history;
	char name[PLAYER_NAME_LEN];
};


/**
 * ------------------------------------------------------------------------
 * All of these should be in some kind of 'birth state' struct somewhere else
 * ------------------------------------------------------------------------ */


static int stats[STAT_MAX];
static int points_spent[STAT_MAX];
static int points_left;

static bool quickstart_allowed;
static bool rolled_stats = false;

/**
 * The last character displayed, to allow the user to flick between two.
 * We rely on prev.age being zero to determine whether there is a stored
 * character or not, so initialise it here.
 */
static birther prev;

/**
 * If quickstart is allowed, we store the old character in this,
 * to allow for it to be reloaded if we step back that far in the
 * birth process.
 */
static birther quickstart_prev;




/**
 * Save the currently rolled data into the supplied 'player'.
 */
static void save_roller_data(birther *tosave)
{
	int i;

	/* Save the data */
	tosave->race = player->race;
	tosave->ext = player->extension;
	tosave->class = player->class;
	tosave->age = player->age;
	tosave->wt = player->wt_birth;
	tosave->ht = player->ht_birth;
	tosave->au = player->au_birth;

	/* Save the stats */
	for (i = 0; i < STAT_MAX; i++)
		tosave->stat[i] = player->stat_birth[i];

	if (tosave->history) {
		string_free(tosave->history);
	}
	tosave->history = player->history;
	player->history = NULL;
	my_strcpy(tosave->name, player->full_name, sizeof(tosave->name));
}


/**
 * Load stored player data from 'player' as the currently rolled data,
 * optionally placing the current data in 'prev_player' (if 'prev_player'
 * is non-NULL).
 *
 * It is perfectly legal to specify the same "birther" for both 'player'
 * and 'prev_player'.
 */
static void load_roller_data(birther *saved, birther *prev_player)
{
	int i;

     /* The initialisation is just paranoia - structure assignment is
        (perhaps) not strictly defined to work with uninitialised parts
        of structures. */
	birther temp;
	memset(&temp, 0, sizeof(birther));

	/* Save the current data if we'll need it later */
	if (prev_player)
		save_roller_data(&temp);

	/* Load previous data */
	player->race     = saved->race;
	player->extension = saved->ext;
	player->class    = saved->class;
	player->age      = saved->age;
	player->wt       = player->wt_birth = player->wt;
	player->ht       = player->ht_birth = player->ht;
	player->au_birth = saved->au;
	player->au       = z_info->start_gold;

	/* Load previous stats */
	for (i = 0; i < STAT_MAX; i++) {
		player->stat_max[i] = player->stat_cur[i] = player->stat_birth[i]
			= saved->stat[i];
		player->stat_map[i] = i;
	}

	/* Load previous history */
	if (player->history) {
		string_free(player->history);
	}
	player->history = string_make(saved->history);
	my_strcpy(player->full_name, saved->name, sizeof(player->full_name));

	/* Save the current data if the caller is interested in it. */
	if (prev_player) {
		if (prev_player->history) {
			string_free(prev_player->history);
		}
		*prev_player = temp;
	}
}


/**
 * Roll for a characters stats
 *
 * For efficiency, we include a chunk of "calc_bonuses()".
 */
static void get_stats(int stat_use[STAT_MAX])
{
	int i, j;

	int dice[3 * STAT_MAX];

	/* Roll and verify some stats */
	while (true) {
		/* Roll some dice */
		for (j = i = 0; i < 3 * STAT_MAX; i++) {
			/* Roll the dice */
			dice[i] = randint1(3 + i % 3);

			/* Collect the maximum */
			j += dice[i];
		}

		/* Verify totals */
		if ((j > 7 * STAT_MAX) && (j < 9 * STAT_MAX)) break;
	}

	/* Roll the stats */
	for (i = 0; i < STAT_MAX; i++) {
		int bonus;

		/* Extract 5 + 1d3 + 1d4 + 1d5 */
		j = 5 + dice[3 * i] + dice[3 * i + 1] + dice[3 * i + 2];

		/* Save that value */
		player->stat_max[i] = j;

		/* Obtain a "bonus" for "race" and "class" */
		bonus = player->race->r_adj[i] + player->extension->r_adj[i] + player->class->c_adj[i];

		/* Start fully healed */
		player->stat_cur[i] = player->stat_max[i];

		/* Start with unscrambled stats */
		player->stat_map[i] = i;

		/* Efficiency -- Apply the racial/class bonuses */
		stat_use[i] = modify_stat_value(player->stat_max[i], bonus);

		player->stat_birth[i] = player->stat_max[i];
	}
}

/** Worst (= most negative) negative deviation, as a proportion of the expected value
 * in 10000ths
 */
int hp_roll_worst(int hitdie, int *level)
{
	int worst = 0;
	int rdev = 0;
	for(int i=1; i<PY_MAX_LEVEL-10; i++) {
		int mean = (i / 2) + ((hitdie * i) / (PY_MAX_LEVEL - 1));
		rdev += level[i];
		if (i >= 5) {
			int dev = rdev - mean;
			dev *= 10000;
			dev /= mean;
			if (dev < worst)
				worst = dev;
		}
	}
	return worst;
}

/** Sum of squares of of negative deviations */
int hp_roll_score(int hitdie, int *level)
{
	int sum = 0;
	int rdev = 0;
	for(int i=1; i<PY_MAX_LEVEL; i++) {
		int mean = (i / 2) + ((hitdie * i) / (PY_MAX_LEVEL - 1));
		rdev += level[i];
		int dev = rdev - mean;
		if (dev < 0)
			sum += (dev * dev);
	}
	return sum;
}

/** Produce hitpoints which are random at all levels except the first
 * which always gets max hit points, but which at maximum level always
 * has the same value (the average value of 49 hitdie rolls, + 1 max).
 * It should also not deviate too far from the average at any other
 * level.
 */
static void roll_hp_class(int hitdie, s16b *player_hp)
{
	/* Average expected HP - ignoring the first level */
	int target = hitdie;

	/* Roll all hitpoints */
	int level[PY_MAX_LEVEL];
	int sum = 0;
	for(int i=1;i<PY_MAX_LEVEL;i++) {
		level[i] = 1+(randint0(target * 2) / (PY_MAX_LEVEL - 1));
		sum += level[i];
	}

	/* Reroll a level at random and take the maximum or minimum,
	 * until the sum is right.
	 */
	assert(target >= PY_MAX_LEVEL - 1);
	while (sum != target) {
		int l = randint1(PY_MAX_LEVEL-1);
		int prev = level[l];
		int reroll = 1+(randint0(target * 2) / (PY_MAX_LEVEL - 1));
		int best;
		if (sum < target)
			best = MAX(prev, reroll);
		else
			best = MIN(prev, reroll);
		sum -= level[l];
		level[l] = best;
		sum += best;
	}

	/* Reduce deviation at midlevels without affecting the sum by
	 * swapping pairs of rolls.
	 * Select a pair at random, and determine a score with and
	 * without the change - keep the swap if the score has improved.
	 * The score is the geometric mean of all negative deviations, and
	 * the process finishes when the worst-case -ve deviation between
	 * levels 5 and 40 has been reduced below 5%.
	 * Give up if 100K rolls have been made without progress - this can
	 * happen with some unexpected inputs, such as a very low hitdie.
	 */
	int runrolls = 0;
	int worst;
	do {
		int before = hp_roll_score(hitdie, level);
		int from = randint1(PY_MAX_LEVEL-1);
		int to = randint1(PY_MAX_LEVEL-1);
		int tmp = level[from];
		level[from] = level[to];
		level[to] = tmp;
<<<<<<< HEAD
		int after = hp_roll_score(level);
		if (before <= after) {
=======
		int after = hp_roll_score(hitdie, level);
		if (before < after) {
>>>>>>> a7f850a3
			// revert it - this has increased the deviation
			tmp = level[from];
			level[from] = level[to];
			level[to] = tmp;
		} else {
			runrolls = 0;
		}
<<<<<<< HEAD
		runrolls++;
		worst = hp_roll_worst(level);
	} while ((worst < -500) && (runrolls < 100000)); // 5%
=======
	} while (hp_roll_worst(hitdie, level) < -500); // 5%
>>>>>>> a7f850a3

	/* Copy into the player's hitpoints */
	player_hp[0] = (2 * hitdie) / PY_MAX_LEVEL;
	for (int i = 1; i < PY_MAX_LEVEL; i++)
		player_hp[i] = player_hp[i-1] + level[i];
}

/** Roll hitpoints for all classes */
void roll_hp(void)
{
	for (struct player_class *c = classes; c; c = c->next) {
		int hitdie = hitdie_class(c);
		roll_hp_class(hitdie, player->player_hp + (PY_MAX_LEVEL * c->cidx));
	}
}

static void get_bonuses(void)
{
	/* Calculate the bonuses and hitpoints */
	player->upkeep->update |= (PU_BONUS | PU_HP);

	/* Update stuff */
	update_stuff(player);

	/* Fully healed */
	player->chp = player->mhp;
}


/**
 * Get the racial history using the "history charts".
 */
char *get_history(struct history_chart *chart)
{
	struct history_entry *entry;
	char *res = NULL;

	while (chart) {
		int roll = randint1(100);
		for (entry = chart->entries; entry; entry = entry->next)
			if (roll <= entry->roll)
				break;
		assert(entry);

		res = string_append(res, entry->text);
		chart = entry->succ;
	}

	return res;
}

/**
 * Computes character's height, and weight
 */
void get_height_weight(struct player *p)
{
	/* Calculate the height/weight */
	p->ht = p->ht_birth = Rand_normal(p->race->base_hgt + p->extension->base_hgt, p->race->mod_hgt + p->extension->mod_hgt);
	p->wt = p->wt_birth = Rand_normal(p->race->base_wgt + p->extension->base_wgt, p->race->mod_wgt + p->extension->mod_wgt);
}

/**
 * Computes character's age, height, and weight
 */
static void get_ahw(struct player *p)
{
	/* Calculate the age */
	p->age = p->race->b_age + p->extension->b_age + randint1(p->race->m_age + p->extension->m_age);
	get_height_weight(p);
}

/**
 * Creates the player's body
 */
static void player_embody(struct player *p)
{
	char buf[80];
	int i;

	assert(p->race);
	struct player_body *bod = bodies;
	for (i = 0; i < p->race->body; i++) {
		bod = bod->next;
		assert(bod);
	}

	memcpy(&p->body, bod, sizeof(p->body));
	my_strcpy(buf, bod->name, sizeof(buf));
	p->body.name = string_make(buf);
	p->body.slots = mem_zalloc(p->body.count * sizeof(struct equip_slot));

	for (i = 0; i < p->body.count; i++) {
		p->body.slots[i].type = bod->slots[i].type;
		my_strcpy(buf, bod->slots[i].name, sizeof(buf));
		p->body.slots[i].name = string_make(buf);
	}
}

/**
 * Get the player's starting money
 */
static void get_money(void)
{
	player->au = player->au_birth = Rand_normal(z_info->start_gold, z_info->start_gold_spread);
}

void player_init(struct player *p)
{
	int i;
	struct player_options opts_save = p->opts;

	player_cleanup_members(p);

	/* Wipe the player */
	memset(p, 0, sizeof(struct player));

	/* Start with no artifacts made yet */
	for (i = 0; z_info && i < z_info->a_max; i++) {
		struct artifact *art = &a_info[i];
		art->created = false;
		art->seen = false;
	}

	/* Start with no quests */
	player_quests_reset(p);

	for (i = 1; z_info && i < z_info->k_max; i++) {
		struct object_kind *kind = &k_info[i];
		kind->tried = false;
		kind->aware = false;
	}

	for (i = 1; z_info && i < z_info->r_max; i++) {
		struct monster_race *race = &r_info[i];
		struct monster_lore *lore = get_lore(race);
		race->cur_num = 0;
		race->max_num = 100;
		if (rf_has(race->flags, RF_UNIQUE))
			race->max_num = 1;
		lore->pkills = 0;
		lore->thefts = 0;
	}

	p->upkeep = mem_zalloc(sizeof(struct player_upkeep));
	p->upkeep->inven = mem_zalloc((z_info->pack_size + 1) *
								  sizeof(struct object *));
	p->upkeep->quiver = mem_zalloc(z_info->quiver_size *
								   sizeof(struct object *));
	p->timed = mem_zalloc(TMD_MAX * sizeof(s16b));
	p->obj_k = mem_zalloc(sizeof(struct object));
	p->obj_k->brands = mem_zalloc(z_info->brand_max * sizeof(bool));
	p->obj_k->slays = mem_zalloc(z_info->slay_max * sizeof(bool));
	p->obj_k->faults = mem_zalloc(z_info->fault_max *
								  sizeof(struct fault_data));

	/* Options should persist */
	p->opts = opts_save;

	/* First turn. */
	turn = 1;
	p->total_energy = 0;
	p->resting_turn = 0;

	/* Default to the first race/class in the edit file */
	p->race = races;
	p->extension = extensions;
	while (p->extension->next)
		p->extension = p->extension->next;
	p->class = classes;

	/* Player starts unshapechanged */
	p->shape = lookup_player_shape("normal");
}

/**
 * Try to wield everything wieldable in the inventory.
 */
void wield_all(struct player *p)
{
	struct object *obj, *new_pile = NULL, *new_known_pile = NULL;
	int slot;

	/* Scan through the slots */
	for (obj = p->gear; obj; obj = obj->next) {
		struct object *obj_temp;

		/* Skip non-objects */
		assert(obj);

		/* Make sure we can wield it */
		slot = wield_slot(obj);
		if (slot < 0 || slot >= p->body.count)
			continue;

		obj_temp = slot_object(p, slot);
		if (obj_temp)
			continue;

		/* Split if necessary */
		if (obj->number > 1) {
			/* All but one go to the new object */
			struct object *new = object_split(obj, obj->number - 1);

			/* Add to the pile of new objects to carry */
			pile_insert(&new_pile, new);
			pile_insert(&new_known_pile, new->known);
		}

		/* Wear the new stuff */
		p->body.slots[slot].obj = obj;
		object_learn_on_wield(p, obj);

		/* Increment the equip counter by hand */
		p->upkeep->equip_cnt++;
	}

	/* Now add the unwielded split objects to the gear */
	if (new_pile) {
		pile_insert_end(&player->gear, new_pile);
		pile_insert_end(&player->gear_k, new_known_pile);
	}
	return;
}

void add_start_items(struct player *p, const struct start_item *si, bool skip, bool pay, int origin)
{
	struct object *obj;
	for (; si; si = si->next) {
		int num = rand_range(si->min, si->max);
		struct object_kind *kind;
		if (si->sval > SV_UNKNOWN)
			kind = lookup_kind(si->tval, si->sval);
		else
			kind = get_obj_num(0, false, si->tval);
		assert(kind);

		/* Without start_kit, only start with 1 food and 1 light */
		if (skip) {
			if (!tval_is_food_k(kind) && !tval_is_light_k(kind))
				continue;

			num = 1;
		}

		/* If you can't eat food, don't start with it */
		if (tval_is_food_k(kind))
			if (player_has(p, PF_NO_FOOD))
				continue;

		/* Prepare a new item */
		obj = object_new();
		object_prep(obj, kind, 0, MINIMISE);
		if (si->ego) {
			obj->ego = si->ego;
			ego_apply_magic(obj, 0);
		}
		obj->number = num;
		obj->origin = origin;

		object_know_all(obj);

		/* Deduct the cost of the item from starting cash */
		if (pay)
			p->au -= object_value_real(obj, obj->number);

		/* Carry the item */
		inven_carry(p, obj, true, false);
		kind->everseen = true;
	}
}

/**
 * Init players with some belongings
 *
 * Having an item identifies it and makes the player "aware" of its purpose.
 */
static void player_outfit(struct player *p)
{
	int i;

	/* Currently carrying nothing */
	p->upkeep->total_weight = 0;

	/* Give the player obvious object knowledge */
	p->obj_k->dd = 1;
	p->obj_k->ds = 1;
	p->obj_k->ac = 1;
	for (i = 1; i < OF_MAX; i++) {
		struct obj_property *prop = lookup_obj_property(OBJ_PROPERTY_FLAG, i);
		if (prop->subtype == OFT_LIGHT) of_on(p->obj_k->flags, i);
		if (prop->subtype == OFT_DIG) of_on(p->obj_k->flags, i);
		if (prop->subtype == OFT_THROW) of_on(p->obj_k->flags, i);
	}

	/* Give the player starting equipment */
	add_start_items(p, p->class->start_items, (!OPT(p, birth_start_kit)), true, ORIGIN_BIRTH);
	add_start_items(p, p->race->start_items, (!OPT(p, birth_start_kit)), true, ORIGIN_BIRTH);
	add_start_items(p, p->extension->start_items, (!OPT(p, birth_start_kit)), true, ORIGIN_BIRTH);

	/* Sanity check */
	if (p->au < 0)
		p->au = 0;

	/* Now try wielding everything */
	wield_all(p);

	/* Update knowledge */
	update_player_object_knowledge(p);
}


/**
 * Cost of each "point" of a stat.
 */
static const unsigned char birth_stat_costs[STAT_MAX][18 + 1] = {
	{ 0, 0, 0, 0, 0, 0, 0, 0, 0, 0, 0, 3, 4, 5, 6, 7,10,15,20 },
	{ 0, 0, 0, 0, 0, 0, 0, 0, 0, 0, 0, 3, 4, 5, 6, 7,10,15,20 },
	{ 0, 0, 0, 0, 0, 0, 0, 0, 0, 0, 0, 3, 4, 5, 6, 7,10,15,20 },
	{ 0, 0, 0, 0, 0, 0, 0, 0, 0, 0, 0, 3, 4, 5, 6, 7,10,15,20 },
	{ 0, 0, 0, 0, 0, 0, 0, 0, 0, 0, 0, 3, 4, 5, 6, 7,10,15,20 },
	{ 0, 0, 0, 0, 0, 0, 0, 0, 0, 0, 0, 1, 1, 1, 1, 1, 1, 1, 1 },
	{ 0, 0, 0, 0, 0, 0, 0, 0, 0, 0, 0,10,15,25,40,60,100,100,100 },
};

/* It was feasible to get base 17 in 3 stats with the autoroller */
#define MAX_BIRTH_POINTS 150 /* major stats are 50 for 17 */

static void recalculate_stats(int *stats_local_local, int points_left_local)
{
	int i;

	/* Variable stat maxes */
	for (i = 0; i < STAT_MAX; i++) {
		player->stat_cur[i] = player->stat_max[i] =
				player->stat_birth[i] = stats_local_local[i];
		player->stat_map[i] = i;
	}

	/* Gold is inversely proportional to cost */
	player->au_birth = Rand_normal(z_info->start_gold, z_info->start_gold_spread) + (50 * points_left_local);

	/* Update bonuses, hp, etc. */
	get_bonuses();

	/* Tell the UI about all this stuff that's changed. */
	event_signal(EVENT_GOLD);
	event_signal(EVENT_AC);
	event_signal(EVENT_HP);
	event_signal(EVENT_STATS);
}

static void reset_stats(int stats_local[STAT_MAX], int points_spent_local_local[STAT_MAX],
						int *points_left_local, bool update_display)
{
	int i;

	/* Calculate and signal initial stats and points totals. */
	*points_left_local = MAX_BIRTH_POINTS;

	for (i = 0; i < STAT_MAX; i++) {
		/* Initial stats are all 10 and costs are zero */
		stats_local[i] = 10;
		points_spent_local_local[i] = 0;
	}

	/* Use the new "birth stat" values to work out the "other"
	   stat values (i.e. after modifiers) and tell the UI things have 
	   changed. */
	if (update_display) {
		recalculate_stats(stats_local, *points_left_local);
		event_signal_birthpoints(points_spent_local_local, *points_left_local);	
	}
}

static bool buy_stat(int choice, int stats_local[STAT_MAX],
					 int points_spent_local[STAT_MAX], int *points_left_local,
					 bool update_display)
{
	/* Must be a valid stat, and have a "base" of below 18 to be adjusted */
	if (!(choice >= STAT_MAX || choice < 0) &&	(stats_local[choice] < 18)) {
		/* Get the cost of buying the extra point (beyond what
		   it has already cost to get this far). */
		int stat_cost = birth_stat_costs[choice][stats_local[choice] + 1];

		if (stat_cost <= *points_left_local) {
			stats_local[choice]++;
			points_spent_local[choice] += stat_cost;
			*points_left_local -= stat_cost;

			if (update_display) {
				/* Tell the UI the new points situation. */
				event_signal_birthpoints(points_spent_local, *points_left_local);

				/* Recalculate everything that's changed because
				   the stat has changed, and inform the UI. */
				recalculate_stats(stats_local, *points_left_local);
			}

			return true;
		}
	}

	/* Didn't adjust stat. */
	return false;
}


static bool sell_stat(int choice, int stats_local[STAT_MAX], int points_spent_local[STAT_MAX],
	int *points_left_local, bool update_display)
{
	/* Must be a valid stat, and we can't "sell" stats below the base of 10. */
	if (!(choice >= STAT_MAX || choice < 0) && (stats_local[choice] > 10)) {
		int stat_cost = birth_stat_costs[choice][stats_local[choice]];

		stats_local[choice]--;
		points_spent_local[choice] -= stat_cost;
		*points_left_local += stat_cost;

		if (update_display) {
			/* Tell the UI the new points situation. */
			event_signal_birthpoints(points_spent_local, *points_left_local);

			/* Recalculate everything that's changed because
			   the stat has changed, and inform the UI. */
			recalculate_stats(stats_local, *points_left_local);
	
			return true;
		}
	}

	/* Didn't adjust stat. */
	return false;
}


/**
 * This picks some reasonable starting values for stats based on the
 * current race/class combo, etc.  For now I'm disregarding concerns
 * about role-playing, etc, and using the simple outline from
 * http://angband.oook.cz/forum/showpost.php?p=17588&postcount=6:
 *
 * 0. buy base STR 17
 * 1. if possible buy adj DEX of 18/10
 * 2. spend up to half remaining points on each of spell-stat and con, 
 *    but only up to max base of 16 unless a pure class 
 *    [mage or priest or warrior]
 * 3. If there are any points left, spend as much as possible in order 
 *    on DEX and then the non-spell-stat.
 */
static void generate_stats(int stats[STAT_MAX], int points_spent[STAT_MAX], 
						   int *points_left)
{
	int step = 0;
	bool maxed[STAT_MAX] = { 0 };
	/* The assumption here is that techniques are distributed across all stats so there is no
	 * reason to prefer one, but devices do require INT and they are more important that any
	 * users of WIS. And more important to a weaker "caster" type than to a melee type.
	 **/
	int spell_stat = STAT_INT;
	bool caster = player->class->max_attacks < 5 ? true : false;
	bool warrior = player->class->max_attacks > 5 ? true : false;

	while (*points_left && step >= 0) {
	
		switch (step) {
		
			/* Buy base STR 17 */
			case 0: {
			
				if (!maxed[STAT_STR] && stats[STAT_STR] < 17) {
					if (!buy_stat(STAT_STR, stats, points_spent,
								  points_left, false))
						maxed[STAT_STR] = true;
				} else {
					step++;
					
					/* If pure caster skip to step 3 */
					if (caster){
						step = 3;
					}
				}

				break;
			}

			/* Try and buy adj DEX of 18/10 */
			case 1: {
				if (!maxed[STAT_DEX] && player->state.stat_top[STAT_DEX]
					< 18+10) {
					if (!buy_stat(STAT_DEX, stats, points_spent,
								  points_left, false))
						maxed[STAT_DEX] = true;
				} else {
					step++;
				}

				break;
			}

			/* If we can't get 18/10 dex, sell it back. */
			case 2: {
				if (player->state.stat_top[STAT_DEX] < 18+10) {
					while (stats[STAT_DEX] > 10)
						sell_stat(STAT_DEX, stats, points_spent,
								  points_left, false);
					maxed[STAT_DEX] = false;
				}
				step++;
				break;
			}

			/* 
			 * Spend up to half remaining points on each of spell-stat and 
			 * con, but only up to max base of 16 unless a pure class 
			 * [mage or priest or warrior]
			 */
			case 3: 
			{
				int points_trigger = *points_left / 2;
				
				if (warrior) {
					points_trigger = *points_left;
				} else {
					while (!maxed[spell_stat] &&
						   (caster || stats[spell_stat] < 18) &&
						   points_spent[spell_stat] < points_trigger) {

						if (!buy_stat(spell_stat, stats, points_spent,
									  points_left, false)) {
							maxed[spell_stat] = true;
						}

						if (points_spent[spell_stat] > points_trigger) {
						
							sell_stat(spell_stat, stats, points_spent,
									  points_left, false);
							maxed[spell_stat] = true;
						}
					}
				}

				/* Skip CON for casters because DEX is more important early
				 * and is handled in 4 */
				while (!maxed[STAT_CON] &&
					   stats[STAT_CON] < 16 &&
					   points_spent[STAT_CON] < points_trigger) {
					   
					if (!buy_stat(STAT_CON, stats, points_spent,
								  points_left, false)) {
						maxed[STAT_CON] = true;
					}

					if (points_spent[STAT_CON] > points_trigger) {
						sell_stat(STAT_CON, stats, points_spent,
								  points_left, false);
						maxed[STAT_CON] = true;
					}
				}
				
				step++;
				break;
			}

			/* 
			 * If there are any points left, spend as much as possible in 
			 * order on speed, DEX, and the non-spell-stat. 
			 */
			case 4:{
			
				int next_stat;

				if (!maxed[STAT_SPD]) {
					next_stat = STAT_SPD;
				} else if (!maxed[STAT_DEX]) {
					next_stat = STAT_DEX;
				} else if (!maxed[STAT_INT] && spell_stat != STAT_INT) {
					next_stat = STAT_INT;
				} else if (!maxed[STAT_WIS] && spell_stat != STAT_WIS) {
					next_stat = STAT_WIS;
				} else if (!maxed[STAT_CHR]) {
					next_stat = STAT_CHR;
				} else {
					step++;
					break;
				}

				/* Buy until we can't buy any more. */
				while (buy_stat(next_stat, stats, points_spent, points_left,
								false));
				maxed[next_stat] = true;

				break;
			}

			default: {
			
				step = -1;
				break;
			}
		}
	}
	/* Tell the UI the new points situation. */
	event_signal_birthpoints(points_spent, *points_left);

	/* Recalculate everything that's changed because
	   the stat has changed, and inform the UI. */
	recalculate_stats(stats, *points_left);
}

int hitdie_class(const struct player_class *c)
{
	return player->race->r_mhp + player->extension->r_mhp + c->c_mhp;
}


/**
 * This fleshes out a full player based on the choices currently made,
 * and so is called whenever things like race or class are chosen.
 */
void player_generate(struct player *p, struct player_race *r, struct player_race *e,
					 struct player_class *c, bool old_history)
{
	int i;

	if (!c)
		c = p->class;
	if (!r)
		r = p->race;
	if (!e)
		e = p->extension;

	p->class = c;
	p->race = r;
	p->extension = e;

	/* Level 1 */
	p->max_lev = p->lev = 1;

	/* Set all class levels to the initial class */
	memset(p->lev_class, p->class->cidx, sizeof(p->lev_class));

	/* Primary class */
	set_primary_class();

	/* Experience factor */
	p->expfact_low = p->race->r_exp + p->extension->r_exp + p->class->c_exp;
	p->expfact_high = p->race->r_high_exp + p->extension->r_high_exp + p->class->c_exp;

	/* Hitdice */
	int hitdie = hitdie_class(player->class);

	/* HP array */
	if (!(p->player_hp))
		p->player_hp = mem_alloc(sizeof(s16b) * PY_MAX_LEVEL * (1 + classes->cidx));

	/* For each class... */
	for (struct player_class *c = classes; c; c = c->next) {
		int hitdie = hitdie_class(c);
		s16b *player_hp = player->player_hp + (PY_MAX_LEVEL * c->cidx);

		/* Pre-calculate level 1 hitdice */
		player_hp[0] = (hitdie * 2) / PY_MAX_LEVEL;

		/*
		 * Fill in overestimates of hitpoints for additional levels.  Do not
		 * do the actual rolls so the player can not reset the birth screen
		 * to get a desirable set of initial rolls.
		 */
		for (i = 1; i < p->lev; i++) {
			player_hp[i] = player_hp[i - 1] + (hitdie / PY_MAX_LEVEL);
		}
	}

	/* Initial hitpoints */
	p->mhp = p->player_hp[(PY_MAX_LEVEL * p->class->cidx)];

	/* Roll for age/height/weight */
	get_ahw(p);

	/* Always start with a well fed player */
	p->timed[TMD_FOOD] = PY_FOOD_FULL - 1;

	if (!old_history) {
		if (p->history) {
			string_free(p->history);
		}
		p->history = get_history(p->race->history);
	}
}


/**
 * Reset everything back to how it would be on loading the game.
 */
static void do_birth_reset(bool use_quickstart, birther *quickstart_prev_local)
{
	/* If there's quickstart data, we use it to set default
	   character choices. */
	if (use_quickstart && quickstart_prev_local)
		load_roller_data(quickstart_prev_local, NULL);

	player_generate(player, NULL, NULL, NULL, use_quickstart && quickstart_prev_local);

	player->depth = 0;

	/* Update stats with bonuses, etc. */
	get_bonuses();
}

void do_cmd_birth_init(struct command *cmd)
{
	char *buf;

	/* The dungeon is not ready */
	character_dungeon = false;

	/*
	 * If there's a quickstart character, store it for later use.
	 * If not, default to whatever the first of the choices is.
	 */
	if (player->ht_birth) {
		/* Handle incrementing name suffix */
		buf = find_roman_suffix_start(player->full_name);
		if (buf) {
			/* Try to increment the roman suffix */
			int success = int_to_roman(
				roman_to_int(buf) + 1,
				buf,
				sizeof(player->full_name) - (buf - (char *)&player->full_name));

			if (!success) {
				msg("Sorry, could not deal with suffix");
			}
		}

		save_roller_data(&quickstart_prev);
		quickstart_allowed = true;
	} else {
		player_generate(player, player_id2race(0), player_id2ext(0), player_id2class(0), false);
		quickstart_allowed = false;
	}

	/* We're ready to start the birth process */
	event_signal_flag(EVENT_ENTER_BIRTH, quickstart_allowed);
}

void do_cmd_birth_reset(struct command *cmd)
{
	player_init(player);
	reset_stats(stats, points_spent, &points_left, false);
	do_birth_reset(quickstart_allowed, &quickstart_prev);
	rolled_stats = false;
}

void do_cmd_choose_race(struct command *cmd)
{
	int choice;
	cmd_get_arg_choice(cmd, "choice", &choice);
	player_generate(player, player_id2race(choice), NULL, NULL, false);

	reset_stats(stats, points_spent, &points_left, false);
	generate_stats(stats, points_spent, &points_left);
	rolled_stats = false;
}

void do_cmd_choose_ext(struct command *cmd)
{
	int choice;
	cmd_get_arg_choice(cmd, "choice", &choice);
	player_generate(player, NULL, player_id2ext(choice), NULL, false);

	reset_stats(stats, points_spent, &points_left, false);
	generate_stats(stats, points_spent, &points_left);
	rolled_stats = false;
}

void do_cmd_choose_class(struct command *cmd)
{
	int choice;
	cmd_get_arg_choice(cmd, "choice", &choice);
	player_generate(player, NULL, NULL, player_id2class(choice), false);

	reset_stats(stats, points_spent, &points_left, false);
	generate_stats(stats, points_spent, &points_left);
	rolled_stats = false;
}

void do_cmd_buy_stat(struct command *cmd)
{
	/* .choice is the stat to sell */
	if (!rolled_stats) {
		int choice;
		cmd_get_arg_choice(cmd, "choice", &choice);
		buy_stat(choice, stats, points_spent, &points_left, true);
	}
}

void do_cmd_sell_stat(struct command *cmd)
{
	/* .choice is the stat to sell */
	if (!rolled_stats) {
		int choice;
		cmd_get_arg_choice(cmd, "choice", &choice);
		sell_stat(choice, stats, points_spent, &points_left, true);
	}
}

void do_cmd_reset_stats(struct command *cmd)
{
	/* .choice is whether to regen stats */
	int choice;

	reset_stats(stats, points_spent, &points_left, true);

	cmd_get_arg_choice(cmd, "choice", &choice);
	if (choice)
		generate_stats(stats, points_spent, &points_left);

	rolled_stats = false;
}

void do_cmd_roll_stats(struct command *cmd)
{
	int i;

	save_roller_data(&prev);

	/* Get a new character */
	get_stats(stats);

	/* Update stats with bonuses, etc. */
	get_bonuses();

	/* There's no real need to do this here, but it's tradition. */
	get_ahw(player);
	if (player->history)
		string_free(player->history);
	player->history = get_history(player->race->history);

	event_signal(EVENT_GOLD);
	event_signal(EVENT_AC);
	event_signal(EVENT_HP);
	event_signal(EVENT_STATS);

	/* Give the UI some dummy info about the points situation. */
	points_left = 0;
	for (i = 0; i < STAT_MAX; i++)
		points_spent[i] = 0;

	event_signal_birthpoints(points_spent, points_left);

	/* Lock out buying and selling of stats based on rolled stats. */
	rolled_stats = true;
}

void do_cmd_prev_stats(struct command *cmd)
{
	/* Only switch to the stored "previous"
	   character if we've actually got one to load. */
	if (prev.age) {
		load_roller_data(&prev, &prev);
		get_bonuses();
	}

	event_signal(EVENT_GOLD);
	event_signal(EVENT_AC);
	event_signal(EVENT_HP);
	event_signal(EVENT_STATS);	
}

void do_cmd_choose_name(struct command *cmd)
{
	const char *str;
	cmd_get_arg_string(cmd, "name", &str);

	/* Set player name */
	my_strcpy(player->full_name, str, sizeof(player->full_name));

	string_free((char *) str);
}

void do_cmd_choose_history(struct command *cmd)
{
	const char *str;

	/* Forget the old history */
	if (player->history)
		string_free(player->history);

	/* Get the new history */
	cmd_get_arg_string(cmd, "history", &str);
	player->history = string_make(str);

	string_free((char *) str);
}

void do_cmd_accept_character(struct command *cmd)
{
	options_init_cheat();

	/* Reseed the RNG - this avoids world_init_towns() using the same distances */
	Rand_init();

	roll_hp();

	/* Prompt for birth talents and roll out per-level talent points */
	int level_tp = setup_talents();
	cmd_abilities(player, true, player->talent_points, NULL);
	init_talent(level_tp);

	/* No quest in progress */
	player->active_quest = -1;

	/* Make a world: towns */
	world_init_towns();

	ignore_birth_init();

	/* Clear old messages, add new starting message */
	history_clear(player);
	history_add(player, "Began the mission to save the galaxy.", HIST_PLAYER_BIRTH);

	/* Note player birth in the message recall */
	message_add(" ", MSG_GENERIC);
	message_add("  ", MSG_GENERIC);
	message_add("====================", MSG_GENERIC);
	message_add("  ", MSG_GENERIC);
	message_add(" ", MSG_GENERIC);

	/* Embody */
	player_embody(player);

	/* Give the player some money */
	get_money();

	/* Initialise the spells */
	player_spells_init(player);

	/* Know all icons for ID on walkover */
	if (OPT(player, birth_know_icons))
		player_learn_all_icons(player);

	/* Hack - player knows all combat icons, and "use energy".
	 * Maybe make them not icons? NRM
	 **/
	player->obj_k->to_a = 1;
	player->obj_k->to_h = 1;
	player->obj_k->to_d = 1;
	player->obj_k->modifiers[OBJ_MOD_USE_ENERGY] = 1;

	/* Initialise the stores, dungeon */
	store_reset();
	chunk_list_max = 0;

	/* Player learns innate icons */
	player_learn_innate(player);

	/* Restore the standard artifacts (randarts may have been loaded) */
	cleanup_parser(&randart_parser);
	deactivate_randart_file();
	run_parser(&artifact_parser);

	/* Now only randomize the artifacts if required */
	if (OPT(player, birth_randarts)) {
		seed_randart = randint0(0x10000000);
		do_randart(seed_randart, true);
		deactivate_randart_file();
	}

	/* Seed for flavors */
	seed_flavor = randint0(0x10000000);
	flavor_init();

	/* Know all flavors for auto-ID of consumables */
	if (OPT(player, birth_know_flavors))
		flavor_set_all_aware();

	/* Outfit the player, if they can sell the stuff */
	player_outfit(player);

	/* Cooldowns at zero */
	if (!player->cooldown)
		player->cooldown = mem_alloc(sizeof(*player->cooldown) * total_spells);
	memset(player->cooldown, 0, sizeof(*player->cooldown) * total_spells);

	/* Class specific initialization */
	player_hookz(init);

	/* Stop the player being quite so dead */
	player->is_dead = false;

	/* Character is now "complete" */
	character_generated = true;
	player->upkeep->playing = true;

	/* Disable repeat command, so we don't try to be born again */
	cmd_disable_repeat();

	/* Now we're really done.. */
	event_signal(EVENT_LEAVE_BIRTH);
}



/**
 * ------------------------------------------------------------------------
 * Roman numeral functions, for dynastic successions
 * ------------------------------------------------------------------------ */


/**
 * Find the start of a possible Roman numerals suffix by going back from the
 * end of the string to a space, then checking that all the remaining chars
 * are valid Roman numerals.
 * 
 * Return the start position, or NULL if there isn't a valid suffix. 
 */
char *find_roman_suffix_start(const char *buf)
{
	const char *start = strrchr(buf, ' ');
	const char *p;
	
	if (start) {
		start++;
		p = start;
		while (*p) {
			if (*p != 'I' && *p != 'V' && *p != 'X' && *p != 'L' &&
			    *p != 'C' && *p != 'D' && *p != 'M') {
				start = NULL;
				break;
			}
			++p;			    
		}
	}
	return (char *)start;
}

/**
 * Converts an arabic numeral (int) to a roman numeral (char *).
 *
 * An arabic numeral is accepted in parameter `n`, and the corresponding
 * upper-case roman numeral is placed in the parameter `roman`.  The
 * length of the buffer must be passed in the `bufsize` parameter.  When
 * there is insufficient room in the buffer, or a roman numeral does not
 * exist (e.g. non-positive integers) a value of 0 is returned and the
 * `roman` buffer will be the empty string.  On success, a value of 1 is
 * returned and the zero-terminated roman numeral is placed in the
 * parameter `roman`.
 */
static int int_to_roman(int n, char *roman, size_t bufsize)
{
	/* Roman symbols */
	char roman_symbol_labels[13][3] =
		{"M", "CM", "D", "CD", "C", "XC", "L", "XL", "X", "IX",
		 "V", "IV", "I"};
	int  roman_symbol_values[13] =
		{1000, 900, 500, 400, 100, 90, 50, 40, 10, 9, 5, 4, 1};

	/* Clear the roman numeral buffer */
	roman[0] = '\0';

	/* Roman numerals have no zero or negative numbers */
	if (n < 1)
		return 0;

	/* Build the roman numeral in the buffer */
	while (n > 0) {
		int i = 0;

		/* Find the largest possible roman symbol */
		while (n < roman_symbol_values[i])
			i++;

		/* No room in buffer, so abort */
		if (strlen(roman) + strlen(roman_symbol_labels[i]) + 1
			> bufsize)
			break;

		/* Add the roman symbol to the buffer */
		my_strcat(roman, roman_symbol_labels[i], bufsize);

		/* Decrease the value of the arabic numeral */
		n -= roman_symbol_values[i];
	}

	/* Ran out of space and aborted */
	if (n > 0) {
		/* Clean up and return */
		roman[0] = '\0';

		return 0;
	}

	return 1;
}


/**
 * Converts a roman numeral (char *) to an arabic numeral (int).
 *
 * The null-terminated roman numeral is accepted in the `roman`
 * parameter and the corresponding integer arabic numeral is returned.
 * Only upper-case values are considered. When the `roman` parameter
 * is empty or does not resemble a roman numeral, a value of -1 is
 * returned.
 *
 * XXX This function will parse certain non-sense strings as roman
 *     numerals, such as IVXCCCVIII
 */
static int roman_to_int(const char *roman)
{
	size_t i;
	int n = 0;
	char *p;

	char roman_token_chr1[] = "MDCLXVI";
	const char *roman_token_chr2[] = {0, 0, "DM", 0, "LC", 0, "VX"};

	int roman_token_vals[7][3] = {{1000},
	                              {500},
	                              {100, 400, 900},
	                              {50},
	                              {10, 40, 90},
	                              {5},
	                              {1, 4, 9}};

	if (strlen(roman) == 0)
		return -1;

	/* Check each character for a roman token, and look ahead to the
	   character after this one to check for subtraction */
	for (i = 0; i < strlen(roman); i++) {
		char c1, c2;
		int c1i, c2i;

		/* Get the first and second chars of the next roman token */
		c1 = roman[i];
		c2 = roman[i + 1];

		/* Find the index for the first character */
		p = strchr(roman_token_chr1, c1);
		if (p)
			c1i = p - roman_token_chr1;
		else
			return -1;

		/* Find the index for the second character */
		c2i = 0;
		if (roman_token_chr2[c1i] && c2) {
			p = strchr(roman_token_chr2[c1i], c2);
			if (p) {
				c2i = (p - roman_token_chr2[c1i]) + 1;
				/* Two-digit token, so skip a char on the next pass */
				i++;
			}
		}

		/* Increase the arabic numeral */
		n += roman_token_vals[c1i][c2i];
	}

	return n;
}<|MERGE_RESOLUTION|>--- conflicted
+++ resolved
@@ -371,13 +371,8 @@
 		int tmp = level[from];
 		level[from] = level[to];
 		level[to] = tmp;
-<<<<<<< HEAD
-		int after = hp_roll_score(level);
+		int after = hp_roll_score(hitdie, level);
 		if (before <= after) {
-=======
-		int after = hp_roll_score(hitdie, level);
-		if (before < after) {
->>>>>>> a7f850a3
 			// revert it - this has increased the deviation
 			tmp = level[from];
 			level[from] = level[to];
@@ -385,13 +380,8 @@
 		} else {
 			runrolls = 0;
 		}
-<<<<<<< HEAD
 		runrolls++;
-		worst = hp_roll_worst(level);
-	} while ((worst < -500) && (runrolls < 100000)); // 5%
-=======
-	} while (hp_roll_worst(hitdie, level) < -500); // 5%
->>>>>>> a7f850a3
+	} while ((hp_roll_worst(hitdie, level) < -500) && (runrolls < 100000)); // 5%
 
 	/* Copy into the player's hitpoints */
 	player_hp[0] = (2 * hitdie) / PY_MAX_LEVEL;
