/**
 * \file player-calcs.c
 * \brief Player status calculation, signalling ui events based on 
 *	status changes.
 *
 * Copyright (c) 1997 Ben Harrison, James E. Wilson, Robert A. Koeneke
 * Copyright (c) 2014 Nick McConnell
 *
 * This work is free software; you can redistribute it and/or modify it
 * under the terms of either:
 *
 * a) the GNU General Public License as published by the Free Software
 *    Foundation, version 2, or
 *
 * b) the "Angband licence":
 *    This software may be copied and distributed for educational, research,
 *    and not for profit purposes provided that this copyright and statement
 *    are included in all such copies.  Other copyrights may also apply.
 */

#include "angband.h"
#include "cave.h"
#include "game-event.h"
#include "game-input.h"
#include "game-world.h"
#include "h-basic.h"
#include "init.h"
#include "mon-msg.h"
#include "mon-util.h"
#include "obj-fault.h"
#include "obj-gear.h"
#include "obj-ignore.h"
#include "obj-knowledge.h"
#include "obj-power.h"
#include "obj-tval.h"
#include "obj-util.h"
#include "player-ability.h"
#include "player-calcs.h"
#include "player-spell.h"
#include "player-timed.h"
#include "player-util.h"

/**
 * Stat Table (INT) -- Magic devices
 */
static const int adj_int_dev[STAT_RANGE] =
{
	0	/* 3 */,
	0	/* 4 */,
	0	/* 5 */,
	0	/* 6 */,
	0	/* 7 */,
	1	/* 8 */,
	1	/* 9 */,
	1	/* 10 */,
	1	/* 11 */,
	1	/* 12 */,
	1	/* 13 */,
	1	/* 14 */,
	2	/* 15 */,
	2	/* 16 */,
	2	/* 17 */,
	3	/* 18/00-18/09 */,
	3	/* 18/10-18/19 */,
	3	/* 18/20-18/29 */,
	3	/* 18/30-18/39 */,
	3	/* 18/40-18/49 */,
	4	/* 18/50-18/59 */,
	4	/* 18/60-18/69 */,
	5	/* 18/70-18/79 */,
	5	/* 18/80-18/89 */,
	6	/* 18/90-18/99 */,
	6	/* 18/100-18/109 */,
	7	/* 18/110-18/119 */,
	7	/* 18/120-18/129 */,
	8	/* 18/130-18/139 */,
	8	/* 18/140-18/149 */,
	9	/* 18/150-18/159 */,
	9	/* 18/160-18/169 */,
	10	/* 18/170-18/179 */,
	10	/* 18/180-18/189 */,
	11	/* 18/190-18/199 */,
	11	/* 18/200-18/209 */,
	12	/* 18/210-18/219 */,
	13	/* 18/220+ */
};

/**
 * Stat Table (WIS) -- Saving throw
 */
static const int adj_wis_sav[STAT_RANGE] =
{
	0	/* 3 */,
	0	/* 4 */,
	0	/* 5 */,
	0	/* 6 */,
	0	/* 7 */,
	1	/* 8 */,
	1	/* 9 */,
	1	/* 10 */,
	1	/* 11 */,
	1	/* 12 */,
	1	/* 13 */,
	1	/* 14 */,
	2	/* 15 */,
	2	/* 16 */,
	2	/* 17 */,
	3	/* 18/00-18/09 */,
	3	/* 18/10-18/19 */,
	3	/* 18/20-18/29 */,
	3	/* 18/30-18/39 */,
	3	/* 18/40-18/49 */,
	4	/* 18/50-18/59 */,
	4	/* 18/60-18/69 */,
	5	/* 18/70-18/79 */,
	5	/* 18/80-18/89 */,
	6	/* 18/90-18/99 */,
	7	/* 18/100-18/109 */,
	8	/* 18/110-18/119 */,
	9	/* 18/120-18/129 */,
	10	/* 18/130-18/139 */,
	11	/* 18/140-18/149 */,
	12	/* 18/150-18/159 */,
	13	/* 18/160-18/169 */,
	14	/* 18/170-18/179 */,
	15	/* 18/180-18/189 */,
	16	/* 18/190-18/199 */,
	17	/* 18/200-18/209 */,
	18	/* 18/210-18/219 */,
	19	/* 18/220+ */
};


/**
 * Stat Table (DEX) -- disarming
 */
static const int adj_dex_dis[STAT_RANGE] =
{
	0	/* 3 */,
	0	/* 4 */,
	0	/* 5 */,
	0	/* 6 */,
	0	/* 7 */,
	1	/* 8 */,
	1	/* 9 */,
	1	/* 10 */,
	1	/* 11 */,
	1	/* 12 */,
	1	/* 13 */,
	1	/* 14 */,
	2	/* 15 */,
	2	/* 16 */,
	2	/* 17 */,
	3	/* 18/00-18/09 */,
	3	/* 18/10-18/19 */,
	3	/* 18/20-18/29 */,
	4	/* 18/30-18/39 */,
	4	/* 18/40-18/49 */,
	5	/* 18/50-18/59 */,
	6	/* 18/60-18/69 */,
	7	/* 18/70-18/79 */,
	8	/* 18/80-18/89 */,
	9	/* 18/90-18/99 */,
	10	/* 18/100-18/109 */,
	10	/* 18/110-18/119 */,
	11	/* 18/120-18/129 */,
	12	/* 18/130-18/139 */,
	13	/* 18/140-18/149 */,
	14	/* 18/150-18/159 */,
	15	/* 18/160-18/169 */,
	16	/* 18/170-18/179 */,
	17	/* 18/180-18/189 */,
	18	/* 18/190-18/199 */,
	19	/* 18/200-18/209 */,
	19	/* 18/210-18/219 */,
	19	/* 18/220+ */
};


/**
 * Stat Table (INT) -- disarming
 */
static const int adj_int_dis[STAT_RANGE] =
{
	0	/* 3 */,
	0	/* 4 */,
	0	/* 5 */,
	0	/* 6 */,
	0	/* 7 */,
	1	/* 8 */,
	1	/* 9 */,
	1	/* 10 */,
	1	/* 11 */,
	1	/* 12 */,
	1	/* 13 */,
	1	/* 14 */,
	2	/* 15 */,
	2	/* 16 */,
	2	/* 17 */,
	3	/* 18/00-18/09 */,
	3	/* 18/10-18/19 */,
	3	/* 18/20-18/29 */,
	4	/* 18/30-18/39 */,
	4	/* 18/40-18/49 */,
	5	/* 18/50-18/59 */,
	6	/* 18/60-18/69 */,
	7	/* 18/70-18/79 */,
	8	/* 18/80-18/89 */,
	9	/* 18/90-18/99 */,
	10	/* 18/100-18/109 */,
	10	/* 18/110-18/119 */,
	11	/* 18/120-18/129 */,
	12	/* 18/130-18/139 */,
	13	/* 18/140-18/149 */,
	14	/* 18/150-18/159 */,
	15	/* 18/160-18/169 */,
	16	/* 18/170-18/179 */,
	17	/* 18/180-18/189 */,
	18	/* 18/190-18/199 */,
	19	/* 18/200-18/209 */,
	19	/* 18/210-18/219 */,
	19	/* 18/220+ */
};

/**
 * Stat Table (DEX) -- bonus to ac
 */
static const int adj_dex_ta[STAT_RANGE] =
{
	-4	/* 3 */,
	-3	/* 4 */,
	-2	/* 5 */,
	-1	/* 6 */,
	0	/* 7 */,
	0	/* 8 */,
	0	/* 9 */,
	0	/* 10 */,
	0	/* 11 */,
	0	/* 12 */,
	0	/* 13 */,
	0	/* 14 */,
	1	/* 15 */,
	1	/* 16 */,
	1	/* 17 */,
	2	/* 18/00-18/09 */,
	2	/* 18/10-18/19 */,
	2	/* 18/20-18/29 */,
	2	/* 18/30-18/39 */,
	2	/* 18/40-18/49 */,
	3	/* 18/50-18/59 */,
	3	/* 18/60-18/69 */,
	3	/* 18/70-18/79 */,
	4	/* 18/80-18/89 */,
	5	/* 18/90-18/99 */,
	6	/* 18/100-18/109 */,
	7	/* 18/110-18/119 */,
	8	/* 18/120-18/129 */,
	9	/* 18/130-18/139 */,
	9	/* 18/140-18/149 */,
	10	/* 18/150-18/159 */,
	11	/* 18/160-18/169 */,
	12	/* 18/170-18/179 */,
	13	/* 18/180-18/189 */,
	14	/* 18/190-18/199 */,
	15	/* 18/200-18/209 */,
	15	/* 18/210-18/219 */,
	15	/* 18/220+ */
};

/**
 * Stat Table (STR) -- bonus to dam
 */
const int adj_str_td[STAT_RANGE] =
{
	-2	/* 3 */,
	-2	/* 4 */,
	-1	/* 5 */,
	-1	/* 6 */,
	0	/* 7 */,
	0	/* 8 */,
	0	/* 9 */,
	0	/* 10 */,
	0	/* 11 */,
	0	/* 12 */,
	0	/* 13 */,
	0	/* 14 */,
	0	/* 15 */,
	1	/* 16 */,
	2	/* 17 */,
	2	/* 18/00-18/09 */,
	2	/* 18/10-18/19 */,
	3	/* 18/20-18/29 */,
	3	/* 18/30-18/39 */,
	3	/* 18/40-18/49 */,
	3	/* 18/50-18/59 */,
	3	/* 18/60-18/69 */,
	4	/* 18/70-18/79 */,
	5	/* 18/80-18/89 */,
	5	/* 18/90-18/99 */,
	6	/* 18/100-18/109 */,
	7	/* 18/110-18/119 */,
	8	/* 18/120-18/129 */,
	9	/* 18/130-18/139 */,
	10	/* 18/140-18/149 */,
	11	/* 18/150-18/159 */,
	12	/* 18/160-18/169 */,
	13	/* 18/170-18/179 */,
	14	/* 18/180-18/189 */,
	15	/* 18/190-18/199 */,
	16	/* 18/200-18/209 */,
	18	/* 18/210-18/219 */,
	20	/* 18/220+ */
};


/**
 * Stat Table (DEX) -- bonus to hit
 */
const int adj_dex_th[STAT_RANGE] =
{
	-3	/* 3 */,
	-2	/* 4 */,
	-2	/* 5 */,
	-1	/* 6 */,
	-1	/* 7 */,
	0	/* 8 */,
	0	/* 9 */,
	0	/* 10 */,
	0	/* 11 */,
	0	/* 12 */,
	0	/* 13 */,
	0	/* 14 */,
	0	/* 15 */,
	1	/* 16 */,
	2	/* 17 */,
	3	/* 18/00-18/09 */,
	3	/* 18/10-18/19 */,
	3	/* 18/20-18/29 */,
	3	/* 18/30-18/39 */,
	3	/* 18/40-18/49 */,
	4	/* 18/50-18/59 */,
	4	/* 18/60-18/69 */,
	4	/* 18/70-18/79 */,
	4	/* 18/80-18/89 */,
	5	/* 18/90-18/99 */,
	6	/* 18/100-18/109 */,
	7	/* 18/110-18/119 */,
	8	/* 18/120-18/129 */,
	9	/* 18/130-18/139 */,
	9	/* 18/140-18/149 */,
	10	/* 18/150-18/159 */,
	11	/* 18/160-18/169 */,
	12	/* 18/170-18/179 */,
	13	/* 18/180-18/189 */,
	14	/* 18/190-18/199 */,
	15	/* 18/200-18/209 */,
	15	/* 18/210-18/219 */,
	15	/* 18/220+ */
};


/**
 * Stat Table (STR) -- bonus to hit
 */
static const int adj_str_th[STAT_RANGE] =
{
	-3	/* 3 */,
	-2	/* 4 */,
	-1	/* 5 */,
	-1	/* 6 */,
	0	/* 7 */,
	0	/* 8 */,
	0	/* 9 */,
	0	/* 10 */,
	0	/* 11 */,
	0	/* 12 */,
	0	/* 13 */,
	0	/* 14 */,
	0	/* 15 */,
	0	/* 16 */,
	0	/* 17 */,
	1	/* 18/00-18/09 */,
	1	/* 18/10-18/19 */,
	1	/* 18/20-18/29 */,
	1	/* 18/30-18/39 */,
	1	/* 18/40-18/49 */,
	1	/* 18/50-18/59 */,
	1	/* 18/60-18/69 */,
	2	/* 18/70-18/79 */,
	3	/* 18/80-18/89 */,
	4	/* 18/90-18/99 */,
	5	/* 18/100-18/109 */,
	6	/* 18/110-18/119 */,
	7	/* 18/120-18/129 */,
	8	/* 18/130-18/139 */,
	9	/* 18/140-18/149 */,
	10	/* 18/150-18/159 */,
	11	/* 18/160-18/169 */,
	12	/* 18/170-18/179 */,
	13	/* 18/180-18/189 */,
	14	/* 18/190-18/199 */,
	15	/* 18/200-18/209 */,
	15	/* 18/210-18/219 */,
	15	/* 18/220+ */
};


/**
 * Stat Table (STR) -- weight limit (point at which burdening starts) in grams
 */
static const int adj_str_wgt[STAT_RANGE] =
{
	7500	/* 3 */,
	11000	/* 4 */,
	14500	/* 5 */,
	17500	/* 6 */,
	20500	/* 7 */,
	23500	/* 8 */,
	25500	/* 9 */,
	28500	/* 10 */,
	31000	/* 11 */,
	33250	/* 12 */,
	35500	/* 13 */,
	37500	/* 14 */,
	39500	/* 15 */,
	41500	/* 16 */,
	43250	/* 17 */,
	45000	/* 18/00-18/09 */,
	48000	/* 18/10-18/19 */,
	52000	/* 18/20-18/29 */,
	57000	/* 18/30-18/39 */,
	61000	/* 18/40-18/49 */,
	65000	/* 18/50-18/59 */,
	67500	/* 18/60-18/69 */,
	69000	/* 18/70-18/79 */,
	70250	/* 18/80-18/89 */,
	71000	/* 18/90-18/99 */,
	71500	/* 18/100-18/109 */,
	71950	/* 18/110-18/119 */,
	72350	/* 18/120-18/129 */,
	72700	/* 18/130-18/139 */,
	73000	/* 18/140-18/149 */,
	73250	/* 18/150-18/159 */,
	73500	/* 18/160-18/169 */,
	73750	/* 18/170-18/179 */,
	74000	/* 18/180-18/189 */,
	74250	/* 18/190-18/199 */,
	74500	/* 18/200-18/209 */,
	74750	/* 18/210-18/219 */,
	75000	/* 18/220+ */
};

/**
 * Burden Table -- penalty to speed against burden as a proportion of weight limit.
 * 
 * This is a purely exponential function from Limit x 2.0 (10) up. The lower range has
 * been hand tweaked. It's supposed to have round numbers out at round numbers in (4,
 * 10, 20, 40,80, 160), to not have these round numbers used on earlier entries, to
 * have 20 entries for -1, and to never decrease the length of run down the table.
 */
static const byte adj_wgt_speed[1 + (BURDEN_RANGE * (BURDEN_LIMIT - 1))] = {
	/* Limit x 1.0 */
	1,      1,      1,      1,      1,              1,      1,      1,      1,      1,
	1,      1,      1,      1,      1,              1,      1,      1,      1,      1,
	2,      2,      2,      2,      2,              2,      2,      2,      2,      2,
	2,      2,      2,      2,      2,              2,      2,      3,      3,      3,
	3,      3,      3,      3,      3,              3,      3,      3,      3,      3,

	/* Limit x 1.5 */
	4,      4,      4,      4,      4,              4,      4,      4,      4,      4,
	4,      5,      5,      5,      5,              5,      5,      5,      5,      5,
	6,      6,      6,      6,      6,              6,      6,      6,      7,      7,
	7,      7,      7,      7,      7,              8,      8,      8,      8,      8,
	8,      8,      9,      9,      9,              9,      9,      9,      9,      9,

	/* Limit x 2.0 */
	10,     10,     10,     10,     10,             10,     10,     11,     11,     11,
	11,     11,     11,     11,     12,             12,     12,     12,     12,     13,
	13,     13,     13,     13,     13,             14,     14,     14,     14,     14,
	15,     15,     15,     15,     16,             16,     16,     16,     16,     17,
	17,     17,     17,     18,     18,             18,     18,     19,     19,     19,

	/* Limit x 2.5 */
	20,     20,     20,     20,     21,             21,     21,     22,     22,     22,
	22,     23,     23,     23,     24,             24,     24,     25,     25,     26,
	26,     26,     27,     27,     27,             28,     28,     29,     29,     29,
	30,     30,     31,     31,     32,             32,     32,     33,     33,     34,
	34,     35,     35,     36,     36,             37,     37,     38,     38,     39,

	/* Limit x 3.0 */
	40,     40,     41,     41,     42,             42,     43,     44,     44,     45,
	45,     46,     47,     47,     48,             49,     49,     50,     51,     52,
	52,     53,     54,     55,     55,             56,     57,     58,     58,     59,
	60,     61,     62,     63,     64,             64,     65,     66,     67,     68,
	69,     70,     71,     72,     73,             74,     75,     76,     77,     78,

	/* Limit x 3.5 */
	80,     81,     82,     83,     84,             85,     86,     88,     89,     90,
	91,     93,     94,     95,     97,             98,     99,     101,    102,    104,
	105,    107,    108,    110,    111,            113,    114,    116,    117,    119,
	121,    122,    124,    126,    128,            129,    131,    133,    135,    137,
	139,    141,    143,    145,    147,            149,    151,    153,    155,    157,

	/* Limit x 4.0 */
	160,
};

/**
 * Stat Table (STR) -- weapon weight limit in pounds
 */
const int adj_str_hold[STAT_RANGE] =
{
	4	/* 3 */,
	5	/* 4 */,
	6	/* 5 */,
	7	/* 6 */,
	8	/* 7 */,
	10	/* 8 */,
	12	/* 9 */,
	14	/* 10 */,
	16	/* 11 */,
	18	/* 12 */,
	20	/* 13 */,
	22	/* 14 */,
	24	/* 15 */,
	26	/* 16 */,
	28	/* 17 */,
	30	/* 18/00-18/09 */,
	32	/* 18/10-18/19 */,
	35	/* 18/20-18/29 */,
	40	/* 18/30-18/39 */,
	45	/* 18/40-18/49 */,
	50	/* 18/50-18/59 */,
	55	/* 18/60-18/69 */,
	60	/* 18/70-18/79 */,
	65	/* 18/80-18/89 */,
	70	/* 18/90-18/99 */,
	80	/* 18/100-18/109 */,
	82	/* 18/110-18/119 */,
	84	/* 18/120-18/129 */,
	85	/* 18/130-18/139 */,
	86	/* 18/140-18/149 */,
	87	/* 18/150-18/159 */,
	88	/* 18/160-18/169 */,
	89	/* 18/170-18/179 */,
	90	/* 18/180-18/189 */,
	92	/* 18/190-18/199 */,
	94	/* 18/200-18/209 */,
	97	/* 18/210-18/219 */,
	100	/* 18/220+ */
};


/**
 * Stat Table (STR) -- digging value
 */
static const int adj_str_dig[STAT_RANGE] =
{
	0	/* 3 */,
	0	/* 4 */,
	1	/* 5 */,
	2	/* 6 */,
	3	/* 7 */,
	4	/* 8 */,
	4	/* 9 */,
	5	/* 10 */,
	5	/* 11 */,
	6	/* 12 */,
	6	/* 13 */,
	7	/* 14 */,
	7	/* 15 */,
	8	/* 16 */,
	8	/* 17 */,
	9	/* 18/00-18/09 */,
	10	/* 18/10-18/19 */,
	12	/* 18/20-18/29 */,
	15	/* 18/30-18/39 */,
	20	/* 18/40-18/49 */,
	25	/* 18/50-18/59 */,
	30	/* 18/60-18/69 */,
	35	/* 18/70-18/79 */,
	40	/* 18/80-18/89 */,
	45	/* 18/90-18/99 */,
	50	/* 18/100-18/109 */,
	55	/* 18/110-18/119 */,
	60	/* 18/120-18/129 */,
	65	/* 18/130-18/139 */,
	70	/* 18/140-18/149 */,
	75	/* 18/150-18/159 */,
	80	/* 18/160-18/169 */,
	85	/* 18/170-18/179 */,
	90	/* 18/180-18/189 */,
	95	/* 18/190-18/199 */,
	100	/* 18/200-18/209 */,
	100	/* 18/210-18/219 */,
	100	/* 18/220+ */
};


/**
 * Stat Table (STR) -- help index into the "blow" table
 */
const int adj_str_blow[STAT_RANGE] =
{
	3	/* 3 */,
	4	/* 4 */,
	5	/* 5 */,
	6	/* 6 */,
	7	/* 7 */,
	8	/* 8 */,
	9	/* 9 */,
	10	/* 10 */,
	11	/* 11 */,
	12	/* 12 */,
	13	/* 13 */,
	14	/* 14 */,
	15	/* 15 */,
	16	/* 16 */,
	17	/* 17 */,
	20 /* 18/00-18/09 */,
	30 /* 18/10-18/19 */,
	40 /* 18/20-18/29 */,
	50 /* 18/30-18/39 */,
	60 /* 18/40-18/49 */,
	70 /* 18/50-18/59 */,
	80 /* 18/60-18/69 */,
	90 /* 18/70-18/79 */,
	100 /* 18/80-18/89 */,
	110 /* 18/90-18/99 */,
	120 /* 18/100-18/109 */,
	130 /* 18/110-18/119 */,
	140 /* 18/120-18/129 */,
	150 /* 18/130-18/139 */,
	160 /* 18/140-18/149 */,
	170 /* 18/150-18/159 */,
	180 /* 18/160-18/169 */,
	190 /* 18/170-18/179 */,
	200 /* 18/180-18/189 */,
	210 /* 18/190-18/199 */,
	220 /* 18/200-18/209 */,
	230 /* 18/210-18/219 */,
	240 /* 18/220+ */
};


/**
 * Stat Table (DEX) -- chance of avoiding "theft" and "falling"
 */
const int adj_dex_safe[STAT_RANGE] =
{
	0	/* 3 */,
	1	/* 4 */,
	2	/* 5 */,
	3	/* 6 */,
	4	/* 7 */,
	5	/* 8 */,
	5	/* 9 */,
	6	/* 10 */,
	6	/* 11 */,
	7	/* 12 */,
	7	/* 13 */,
	8	/* 14 */,
	8	/* 15 */,
	9	/* 16 */,
	9	/* 17 */,
	10	/* 18/00-18/09 */,
	10	/* 18/10-18/19 */,
	15	/* 18/20-18/29 */,
	15	/* 18/30-18/39 */,
	20	/* 18/40-18/49 */,
	25	/* 18/50-18/59 */,
	30	/* 18/60-18/69 */,
	35	/* 18/70-18/79 */,
	40	/* 18/80-18/89 */,
	45	/* 18/90-18/99 */,
	50	/* 18/100-18/109 */,
	60	/* 18/110-18/119 */,
	70	/* 18/120-18/129 */,
	80	/* 18/130-18/139 */,
	90	/* 18/140-18/149 */,
	95	/* 18/150-18/159 */,
	97	/* 18/160-18/169 */,
	98	/* 18/170-18/179 */,
	99	/* 18/180-18/189 */,
	99	/* 18/190-18/199 */,
	100	/* 18/200-18/209 */,
	100	/* 18/210-18/219 */,
	100	/* 18/220+ */
};


/**
 * Stat Table (CON) -- base regeneration rate
 */
const int adj_con_fix[STAT_RANGE] =
{
	0	/* 3 */,
	0	/* 4 */,
	0	/* 5 */,
	0	/* 6 */,
	0	/* 7 */,
	0	/* 8 */,
	0	/* 9 */,
	0	/* 10 */,
	0	/* 11 */,
	0	/* 12 */,
	0	/* 13 */,
	1	/* 14 */,
	1	/* 15 */,
	1	/* 16 */,
	1	/* 17 */,
	2	/* 18/00-18/09 */,
	2	/* 18/10-18/19 */,
	2	/* 18/20-18/29 */,
	2	/* 18/30-18/39 */,
	2	/* 18/40-18/49 */,
	3	/* 18/50-18/59 */,
	3	/* 18/60-18/69 */,
	3	/* 18/70-18/79 */,
	3	/* 18/80-18/89 */,
	3	/* 18/90-18/99 */,
	4	/* 18/100-18/109 */,
	4	/* 18/110-18/119 */,
	5	/* 18/120-18/129 */,
	6	/* 18/130-18/139 */,
	6	/* 18/140-18/149 */,
	7	/* 18/150-18/159 */,
	7	/* 18/160-18/169 */,
	8	/* 18/170-18/179 */,
	8	/* 18/180-18/189 */,
	8	/* 18/190-18/199 */,
	9	/* 18/200-18/209 */,
	9	/* 18/210-18/219 */,
	9	/* 18/220+ */
};


/**
 * Stat Table (CON) -- extra 1/100th hitpoints per level
 */
static const int adj_con_mhp[STAT_RANGE] =
{
	-250	/* 3 */,
	-150	/* 4 */,
	-100	/* 5 */,
	 -75	/* 6 */,
	 -50	/* 7 */,
	 -25	/* 8 */,
	 -10	/* 9 */,
	  -5	/* 10 */,
	   0	/* 11 */,
	   5	/* 12 */,
	  10	/* 13 */,
	  25	/* 14 */,
	  50	/* 15 */,
	  75	/* 16 */,
	 100	/* 17 */,
	 150	/* 18/00-18/09 */,
	 175	/* 18/10-18/19 */,
	 200	/* 18/20-18/29 */,
	 225	/* 18/30-18/39 */,
	 250	/* 18/40-18/49 */,
	 275	/* 18/50-18/59 */,
	 300	/* 18/60-18/69 */,
	 350	/* 18/70-18/79 */,
	 400	/* 18/80-18/89 */,
	 450	/* 18/90-18/99 */,
	 500	/* 18/100-18/109 */,
	 550	/* 18/110-18/119 */,
	 600	/* 18/120-18/129 */,
	 650	/* 18/130-18/139 */,
	 700	/* 18/140-18/149 */,
	 750	/* 18/150-18/159 */,
	 800	/* 18/160-18/169 */,
	 900	/* 18/170-18/179 */,
	1000	/* 18/180-18/189 */,
	1100	/* 18/190-18/199 */,
	1200	/* 18/200-18/209 */,
	1225	/* 18/210-18/219 */,
	1250	/* 18/220+ */
};

/**
 * This table is used to help calculate the number of blows the player can
 * make in a single round of attacks (one player turn) with a normal weapon.
 *
 * This number ranges from a single blow/round for weak players to up to six
 * blows/round for powerful warriors.
 *
 * Note that certain artifacts and ego-items give "bonus" blows/round.
 *
 * First, from the player class, we extract some values:
 *
 *    Warrior --> num = 6; mul = 5; div = MAX(30, weapon_weight);
 *    Mage    --> num = 4; mul = 2; div = MAX(40, weapon_weight);
 *    Priest  --> num = 4; mul = 3; div = MAX(35, weapon_weight);
 *    Rogue   --> num = 5; mul = 4; div = MAX(30, weapon_weight);
 *    Ranger  --> num = 5; mul = 4; div = MAX(35, weapon_weight);
 *    Paladin --> num = 5; mul = 5; div = MAX(30, weapon_weight);
 * (all specified in class.txt now)
 *
 * To get "P", we look up the relevant "adj_str_blow[]" (see above),
 * multiply it by "mul", and then divide it by "div", rounding down.
 *
 * To get "D", we look up the relevant "adj_dex_blow[]" (see above).
 *
 * Then we look up the energy cost of each blow using "blows_table[P][D]".
 * The player gets blows/round equal to 100/this number, up to a maximum of
 * "num" blows/round, plus any "bonus" blows/round.
 */
static const byte blows_table[12][STAT_RANGE] =
{
	/* P */
/*DEX:3,   4,   5,   6,   7,   8,   9,   10,  11,  12,  13,  14,  15,   16,  17,  18, /10, /20, /30, /40, /50, /60, /70, /80, /90,/100,/110,/120,/130,/140,/150,/160,/170,/180,/190,/200,/210,/220+ */

	/* 0  */
	{ 100, 100, 100, 100, 100, 100, 100, 100, 100, 100, 100, 100, 100, 100,  97,  95,  92,  87,  82,  75,  68,  62,  57,  52,  47,  42,  39,  37,  35,  33,  31,  29,  27,  26,  25,  24,  23,  22 },

	/* 1  */
	{ 100, 100, 100, 100, 100, 100, 100,  99,  98,  97,  96,  94,  92,  90,  88,  85,  80,  75,  70,  65,  60,  55,  50,  45,  40,  37,  34,  32,  30,  28,  26,  25,  24,  23,  22,  21,  21,  21 },

	/* 2  */
	{  95,  94,  93,  92,  91,  90,  89,  88,  87,  85,  83,  81,  79,  77,  75,  73,  70,  65,  60,  55,  50,  45,  37,  35,  33,  31,  29,  28,  27,  26,  25,  24,  23,  22,  21,  20,  20,  20 },

	/* 3  */
	{  85,  84,  83,  82,  81,  80,  79,  78,  77,  76,  75,  74,  72,  69,  65,  60,  56,  53,  47,  44,  40,  37,  35,  33,  31,  29,  27,  26,  25,  24,  23,  22,  21,  20,  20,  19,  19,  19 },

	/* 4  */
	{  75,  74,  73,  72,  70,  68,  66,  64,  62,  60,  58,  56,  54,  52,  50,  48,  46,  44,  41,  38,  35,  33,  31,  29,  27,  25,  24,  23,  23,  22,  22,  21,  20,  19,  19,  18,  18,  18 },

	/* 5  */
	{  63,  62,  61,  60,  59,  58,  57,  56,  55,  54,  52,  50,  48,  46,  44,  42,  40,  37,  35,  33,  32,  31,  30,  28,  27,  25,  24,  23,  22,  22,  21,  21,  20,  19,  19,  18,  17,  17 },

	/* 6  */
	{  50,  50,  49,  49,  48,  47,  46,  44,  43,  42,  42,  41,  40,  39,  38,  36,  34,  32,  31,  30,  29,  27,  26,  25,  24,  23,  23,  22,  21,  21,  20,  20,  19,  18,  18,  17,  17,  17 },

	/* 7  */
	{  42,  42,  41,  41,  40,  40,  39,  39,  38,  37,  37,  36,  35,  34,  33,  32,  31,  30,  29,  28,  27,  26,  25,  24,  23,  22,  21,  20,  20,  20,  19,  19,  19,  18,  18,  17,  17,  17 },

	/* 8  */
	{  36,  36,  36,  35,  35,  35,  34,  34,  34,  33,  33,  32,  32,  31,  31,  30,  29,  28,  27,  26,  25,  24,  23,  22,  22,  21,  21,  20,  20,  20,  19,  19,  19,  18,  17,  16,  16,  16 },

	/* 9  */
	{  35,  35,  35,  35,  34,  34,  34,  33,  33,  33,  32,  32,  31,  30,  29,  28,  27,  26,  25,  24,  23,  22,  22,  21,  21,  20,  20,  19,  19,  19,  18,  18,  18,  17,  17,  16,  16,  16 },

	/* 10  */
	{  34,  34,  33,  33,  32,  32,  32,  31,  31,  20,  30,  29,  29,  28,  28,  27,  26,  25,  24,  23,  23,  22,  22,  21,  21,  20,  20,  19,  19,  19,  18,  18,  18,  17,  17,  16,  16,  16 },

	/* 11+  */
	{  33,  33,  33,  32,  32,  31,  31,  30,  30,  29,  29,  28,  28,  27,  27,  26,  25,  24,  23,  22,  22,  21,  21,  20,  20,  19,  19,  18,  18,  18,  17,  17,  17,  16,  16,  15,  15,  15 },
};

/**
 * Decide which object comes earlier in the standard inventory listing,
 * defaulting to the first if nothing separates them.
 *
 * \return whether to replace the original object with the new one
 */
bool earlier_object(struct object *orig, struct object *new, bool store)
{
	/* Check we have actual objects */
	if (!new) return false;
	if (!orig) return true;

	/* Usable ammo is before other ammo */
	if (tval_is_ammo(orig) && tval_is_ammo(new)) {
		/* First favour usable ammo */
		if ((player->state.ammo_tval == orig->tval) &&
			(player->state.ammo_tval != new->tval))
			return false;
		if ((player->state.ammo_tval != orig->tval) &&
			(player->state.ammo_tval == new->tval))
			return true;
	}

	/* Objects sort by decreasing type */
	if (orig->tval > new->tval) return false;
	if (orig->tval < new->tval) return true;

	if (!store) {
		/* Non-aware (flavored) items always come last (default to orig) */
		if (!object_flavor_is_aware(new)) return false;
		if (!object_flavor_is_aware(orig)) return true;
	}

	/* Objects sort by increasing sval */
	if (orig->sval < new->sval) return false;
	if (orig->sval > new->sval) return true;

	if (!store) {
		/* Unaware objects always come last (default to orig) */
		if (new->kind->flavor && !object_flavor_is_aware(new)) return false;
		if (orig->kind->flavor && !object_flavor_is_aware(orig)) return true;

		/* Lights sort by decreasing fuel */
		if (tval_is_light(orig)) {
			if (orig->pval > new->pval) return false;
			if (orig->pval < new->pval) return true;
		}
	}

	/* Objects sort by decreasing value, except ammo */
	if (tval_is_ammo(orig)) {
		if (object_value(orig, 1) < object_value(new, 1))
			return false;
		if (object_value(orig, 1) >	object_value(new, 1))
			return true;
	} else {
		if (object_value(orig, 1) >	object_value(new, 1))
			return false;
		if (object_value(orig, 1) <	object_value(new, 1))
			return true;
	}

	/* No preference */
	return false;
}

int equipped_item_slot(struct player_body body, struct object *item)
{
	int i;

	if (item == NULL) return body.count;

	/* Look for an equipment slot with this item */
	for (i = 0; i < body.count; i++)
		if (item == body.slots[i].obj) break;

	/* Correct slot, or body.count if not equipped */
	return i;
}

/**
 * Put the player's inventory and quiver into easily accessible arrays.  The
 * pack may be overfull by one item
 */
void calc_inventory(struct player_upkeep *upkeep, struct object *gear,
					struct player_body body)
{
	int i;
	int old_inven_cnt = upkeep->inven_cnt;
	struct object **old_quiver = mem_zalloc(z_info->quiver_size *
												sizeof(struct object *));
	struct object **old_pack = mem_zalloc(z_info->pack_size *
											  sizeof(struct object *));

	/* Prepare to fill the quiver */
	upkeep->quiver_cnt = 0;

	/* Copy the current quiver */
	for (i = 0; i < z_info->quiver_size; i++)
		if (upkeep->quiver[i])
			old_quiver[i] = upkeep->quiver[i];
		else
			old_quiver[i] = NULL;

	/* First, allocate inscribed items */
	for (i = 0; i < z_info->quiver_size; i++) {
		struct object *current;

		/* Start with an empty slot */
		upkeep->quiver[i] = NULL;

		/* Find the first quiver object with the correct label */
		for (current = gear; current; current = current->next) {
			bool throwing = of_has(current->flags, OF_THROWING);

			/* Only allow ammo and throwing weapons */
			if (!(tval_is_ammo(current) || throwing)) continue;

			/* Allocate inscribed objects if it's the right slot */
			if (current->note) {
				const char *s = strchr(quark_str(current->note), '@');
				if (s && (s[1] == 'f' || s[1] == 'v')) {
					int choice = s[2] - '0';

					/* Correct slot, fill it straight away */
					if (choice == i) {
						int mult = tval_is_ammo(current) ? 1 : 5;
						upkeep->quiver[i] = current;
						upkeep->quiver_cnt += current->number * mult;

						/* In the quiver counts as worn */
						object_learn_on_wield(player, current);

						/* Done with this slot */
						break;
					}
				}
			}
		}
	}

	/* Now fill the rest of the slots in order */
	for (i = 0; i < z_info->quiver_size; i++) {
		struct object *current, *first = NULL;
		int j;

		/* If the slot is full, move on */
		if (upkeep->quiver[i]) continue;

		/* Find the first quiver object not yet allocated */
		for (current = gear; current; current = current->next) {
			bool already = false;

			/* Ignore non-ammo */
			if (!tval_is_ammo(current)) continue;

			/* Ignore stuff already quivered */
			for (j = 0; j < z_info->quiver_size; j++)
				if (upkeep->quiver[j] == current)
					already = true;
			if (already) continue;

			/* Choose the first in order */
			if (earlier_object(first, current, false)) {
				first = current;
			}
		}

		/* Stop looking if there's nothing left */
		if (!first) break;

		/* If we have an item, slot it */
		upkeep->quiver[i] = first;
		upkeep->quiver_cnt += first->number;

		/* In the quiver counts as worn */
		object_learn_on_wield(player, first);
	}

	/* Note reordering */
	if (character_dungeon)
		for (i = 0; i < z_info->quiver_size; i++)
			if (old_quiver[i] && (upkeep->quiver[i] != old_quiver[i])) {
				msg("You re-arrange your quiver.");
				break;
			}

	/* Copy the current pack */
	for (i = 0; i < z_info->pack_size; i++)
		old_pack[i] = upkeep->inven[i];

	/* Prepare to fill the inventory */
	upkeep->inven_cnt = 0;

	for (i = 0; i <= z_info->pack_size; i++) {
		struct object *current, *first = NULL;
		for (current = gear; current; current = current->next) {
			bool possible = true;
			int j;

			/* Skip equipment */
			if (object_is_equipped(body, current))
				possible = false;

			/* Skip quivered objects */
			for (j = 0; j < z_info->quiver_size; j++)
				if (upkeep->quiver[j] == current)
					possible = false;

			/* Skip objects already allocated to the inventory */
			for (j = 0; j < upkeep->inven_cnt; j++)
				if (upkeep->inven[j] == current)
					possible = false;

			/* If still possible, choose the first in order */
			if (!possible)
				continue;
			else if (earlier_object(first, current, false)) {
				first = current;
			}
		}

		/* Allocate */
		upkeep->inven[i] = first;
		if (first)
			upkeep->inven_cnt++;
	}

	/* Note reordering */
	if (character_dungeon && (upkeep->inven_cnt == old_inven_cnt))
		for (i = 0; i < z_info->pack_size; i++)
			if (old_pack[i] && (upkeep->inven[i] != old_pack[i]) &&
				!object_is_equipped(body, old_pack[i])) {
				msg("You re-arrange your pack.");
				break;
			}

	mem_free(old_quiver);
	mem_free(old_pack);
}

static void update_inventory(struct player *p)
{
	calc_inventory(p->upkeep, p->gear, p->body);
}

/**
 * Calculate the players (maximal) hit points
 *
 * Adjust current hitpoints if necessary
 */
static void calc_hitpoints(struct player *p)
{
	long bonus;
	int mhp;

	/* Get "1/100th hitpoint bonus per level" value */
	bonus = adj_con_mhp[p->state.stat_ind[STAT_CON]];

	/* Calculate hitpoints from classes' player_hp tables.
	 * The aim is to produce a weighted average of the classes' hp tables,
	 * proportional to the number of levels per class.
	 **/
	double total = 0;
	for (struct player_class *c = classes; c; c = c->next) {
		int levels = levels_in_class(c->cidx);
		if (levels) {
			double scale = levels;
			scale /= player->lev;
			double part_hp = player->player_hp[(player->lev - 1) + (PY_MAX_LEVEL * c->cidx)];
			part_hp *= scale;
			total += part_hp;
		}
	}
	mhp = total;

	/* This is independent of class */
	mhp += (bonus * p->lev / 100);

	/* Always have at least one hitpoint per level */
	if (mhp < p->lev + 1) mhp = p->lev + 1;

	/* New maximum hitpoints */
	if (p->mhp != mhp) {
		/* Save new limit */
		p->mhp = mhp;

		/* Enforce new limit */
		if (p->chp >= mhp) {
			p->chp = mhp;
			p->chp_frac = 0;
		}

		/* Display hitpoints (later) */
		p->upkeep->redraw |= (PR_HP);
	}
}


/**
 * Calculate and set the current light radius.
 *
 * The light radius will be the total of all lights carried.
 */
static void calc_light(struct player *p, struct player_state *state,
					   bool update)
{
	int i;

	/* Assume no light */
	state->cur_light = 0;

	/* Ascertain lightness if in the town */
	if (!p->depth && is_daytime() && update) {
		/* Update the visuals if necessary*/
		if (p->state.cur_light != state->cur_light)
			p->upkeep->update |= (PU_UPDATE_VIEW | PU_MONSTERS);

		return;
	}

	/* Examine all wielded objects, use the brightest */
	for (i = 0; i < p->body.count; i++) {
		int amt = 0;
		struct object *obj = slot_object(p, i);

		/* Skip empty slots */
		if (!obj) continue;

		/* Light radius - innate plus modifier */
		if (of_has(obj->flags, OF_LIGHT_2)) {
			amt = 2;
		} else if (of_has(obj->flags, OF_LIGHT_3)) {
			amt = 3;
		} else if (of_has(obj->flags, OF_LIGHT_4)) {
			amt = 4;
		} else if (of_has(obj->flags, OF_LIGHT_5)) {
			amt = 5;
		}
		amt += obj->modifiers[OBJ_MOD_LIGHT];

		/* Adjustment to allow UNLIGHT players to use +1 LIGHT gear */
		if ((obj->modifiers[OBJ_MOD_LIGHT] > 0) && player_has(p, PF_UNLIGHT)) {
			amt--;
		}

		/* Examine actual lights */
		if (tval_is_light(obj) && !of_has(obj->flags, OF_NO_FUEL) &&
				obj->timeout == 0)
			/* Lights without fuel provide no light */
			amt = 0;

		/* Alter p->state.cur_light if reasonable */
	    state->cur_light += amt;
	}
}

/**
 * Populates `chances` with the player's chance of digging through
 * the diggable terrain types in one turn out of 1600.
 */
void calc_digging_chances(struct player_state *state, int chances[DIGGING_MAX])
{
	int i;

	chances[DIGGING_RUBBLE] = state->skills[SKILL_DIGGING] * 8;
	chances[DIGGING_MAGMA] = (state->skills[SKILL_DIGGING] - 10) * 4;
	chances[DIGGING_QUARTZ] = (state->skills[SKILL_DIGGING] - 20) * 2;
	chances[DIGGING_GRANITE] = (state->skills[SKILL_DIGGING] - 40) * 1;
	/* Approximate a 1/1200 chance per skill point over 30 */
	chances[DIGGING_DOORS] = (state->skills[SKILL_DIGGING] * 4 - 119) / 3;

	/* Don't let any negative chances through */
	for (i = 0; i < DIGGING_MAX; i++)
		chances[i] = MAX(0, chances[i]);
}



/**
 * Calculate the blows a player would get.
 *
 * \param obj is the object for which we are calculating blows
 * \param state is the player state for which we are calculating blows
 * \param extra_blows is the number of +blows available from this object and
 * this state
 *
 * N.B. state->num_blows is now 100x the number of blows.
 */
int calc_blows(struct player *p, const struct object *obj,
			   struct player_state *state, int extra_blows)
{
	int blows;
	int str_index, dex_index;
	int div;
	int blow_energy;

	int weight = (obj == NULL) ? 0 : (obj->weight / 45);
	int min_weight = MAX(1, p->class->min_weight);

	/* Enforce a minimum "weight" (tenth pounds) */
	div = (weight < min_weight) ? min_weight : weight;

	/* Get the strength vs weight */
	str_index = adj_str_blow[state->stat_ind[STAT_STR]] *
			p->class->att_multiply / div;

	/* Maximal value */
	if (str_index >= (int)(sizeof(blows_table)/sizeof(blows_table[0])))
		str_index = (int)(sizeof(blows_table)/sizeof(blows_table[0])) - 1;

	/* Index by dexterity */
	dex_index = state->stat_ind[STAT_DEX];
	assert(dex_index < STAT_RANGE);

	/* Use the blows table to get energy per blow */
	blow_energy = blows_table[str_index][dex_index];
	blows = MIN((10000 / blow_energy), (100 * p->class->max_attacks));

	/* Require at least one blow, two for O-combat */
	return MAX(blows + (100 * extra_blows),
			   OPT(p, birth_percent_damage) ? 200 : 100);
}


/**
 * Computes current weight limit.
 * This is the point at which speed penalties start - 75kg for a very strong player, 45kg
 * for a moderately (18) strong player, 7.5kg for a wimp (3)
 * At twice this, there is a -10 penalty to speed
 * At 3 times, a -40 penalty
 * At 4 times, a -160 penalty
 * No more than 4 times this can be carried
 */
int weight_limit(struct player_state *state)
{
	int i;

	/* Weight limit based only on strength */
	i = adj_str_wgt[state->stat_ind[STAT_STR]];

	/* Return the result */
	return (i);
}


/**
 * Computes weight remaining before burdened.
 */
int weight_remaining(struct player *p)
{
	int i;

	/* Weight limit based only on strength */
	i = weight_limit(&p->state) - p->upkeep->total_weight;

	/* Return the result */
	return (i);
}


/**
 * Calculate the effect of a shapechange on player state
 */
static void calc_shapechange(struct player_state *state,
							 struct player_shape *shape,
							 int *blows, int *shots, int *might, int *moves)
{
	int i;

	/* Combat stats */
	state->to_a += shape->to_a;
	state->to_h += shape->to_h;
	state->to_d += shape->to_d;

	/* Skills */
	for (i = 0; i < SKILL_MAX; i++) {
		state->skills[i] += shape->skills[i];
	}

	/* Object flags */
	of_union(state->flags, shape->flags);

	/* Stats */
	for (i = 0; i < STAT_MAX; i++) {
		state->stat_add[i] += shape->modifiers[i];
	}

	/* Other modifiers */
	state->skills[SKILL_STEALTH] += shape->modifiers[OBJ_MOD_STEALTH];
	state->skills[SKILL_SEARCH] += (shape->modifiers[OBJ_MOD_SEARCH] * 5);
	state->see_infra += shape->modifiers[OBJ_MOD_INFRA];
	state->skills[SKILL_DIGGING] += (shape->modifiers[OBJ_MOD_TUNNEL] * 20);
	state->dam_red += shape->modifiers[OBJ_MOD_DAM_RED];
	*blows += shape->modifiers[OBJ_MOD_BLOWS];
	*shots += shape->modifiers[OBJ_MOD_SHOTS];
	*might += shape->modifiers[OBJ_MOD_MIGHT];
	*moves += shape->modifiers[OBJ_MOD_MOVES];

	/* Resists and vulnerabilities */
	for (i = 0; i < ELEM_MAX; i++) {
		if (state->el_info[i].res_level == 0) {
			/* Simple, just apply shape res/vuln */
			state->el_info[i].res_level = shape->el_info[i].res_level;
		} else if (state->el_info[i].res_level == -1) {
			/* Shape resists cancel, immunities trump, vulnerabilities */
			if (shape->el_info[i].res_level == 1) {
				state->el_info[i].res_level = 0;
			} else if (shape->el_info[i].res_level == 3) {
				state->el_info[i].res_level = 3;
			}
		} else if (state->el_info[i].res_level == 1) {
			/* Shape vulnerabilities cancel, immunities enhance, resists */
			if (shape->el_info[i].res_level == -1) {
				state->el_info[i].res_level = 0;
			} else if (shape->el_info[i].res_level == 3) {
				state->el_info[i].res_level = 3;
			}
		} else if (state->el_info[i].res_level == 3) {
			/* Immunity, shape has no effect */
		}
	}

}

static void apply_modifiers(struct player *p, struct player_state *state, s16b *modifiers, int *extra_blows, int *extra_shots, int *extra_might, int *extra_moves)
{
	for(int i=0;i<STAT_MAX;i++)
		state->stat_add[i] += modifiers[OBJ_MOD_STR + i]
			* p->obj_k->modifiers[OBJ_MOD_STR + i];
	state->skills[SKILL_STEALTH] += modifiers[OBJ_MOD_STEALTH]
		* p->obj_k->modifiers[OBJ_MOD_STEALTH];
	state->skills[SKILL_SEARCH] += (modifiers[OBJ_MOD_SEARCH] * 5)
		* p->obj_k->modifiers[OBJ_MOD_SEARCH];

	state->see_infra += modifiers[OBJ_MOD_INFRA]
		* p->obj_k->modifiers[OBJ_MOD_INFRA];

	state->skills[SKILL_DIGGING] += (modifiers[OBJ_MOD_TUNNEL]
		* p->obj_k->modifiers[OBJ_MOD_TUNNEL] * 20);
	state->dam_red += modifiers[OBJ_MOD_DAM_RED]
		* p->obj_k->modifiers[OBJ_MOD_DAM_RED];
	*extra_blows += modifiers[OBJ_MOD_BLOWS]
		* p->obj_k->modifiers[OBJ_MOD_BLOWS];
	*extra_shots += modifiers[OBJ_MOD_SHOTS]
		* p->obj_k->modifiers[OBJ_MOD_SHOTS];
	*extra_might += modifiers[OBJ_MOD_MIGHT]
		* p->obj_k->modifiers[OBJ_MOD_MIGHT];
	*extra_moves += modifiers[OBJ_MOD_MOVES]
		* p->obj_k->modifiers[OBJ_MOD_MOVES];
}

/**
 * Calculate the players current "state", taking into account
 * not only race/class intrinsics, but also objects being worn
 * and temporary spell effects.
 *
 * See also calc_hitpoints().
 *
 * The "weapon" and "gun" do *not* add to the bonuses to hit or to
 * damage, since that would affect non-combat things.  These values
 * are actually added in later, at the appropriate place.
 *
 * If known_only is true, calc_bonuses() will only use the known
 * information of objects; thus it returns what the player _knows_
 * the character state to be.
 */
void calc_bonuses(struct player *p, struct player_state *state, bool known_only,
				  bool update)
{
	int i, j, hold;
	int extra_blows = 0;
	int extra_shots = 0;
	int extra_might = 0;
	int extra_moves = 0;
	struct object *launcher = equipped_item_by_slot_name(p, "shooting");
	struct object *weapon = equipped_item_by_slot_name(p, "weapon");
	bitflag f[OF_SIZE];
	bitflag collect_f[OF_SIZE];
	bool vuln[ELEM_MAX];

	/* Hack to allow calculating hypothetical blows for extra STR, DEX - NRM */
	int str_ind = state->stat_ind[STAT_STR];
	int dex_ind = state->stat_ind[STAT_DEX];

	/* Reset */
	memset(state, 0, sizeof *state);

	/* Run special hooks */
	player_hook(calc, state);

	/* Set various defaults */
	state->speed = 110;
	state->num_blows = 100;

	/* Extract race/class info */
	state->see_infra = p->race->infra + p->extension->infra;
	for (i = 0; i < SKILL_MAX; i++) {
		state->skills[i] = p->race->r_skills[i]	+ p->extension->r_skills[i];
	}
	for (i = 0; i < ELEM_MAX; i++) {
		vuln[i] = false;
		if (p->race->el_info[i].res_level + p->extension->el_info[i].res_level < -1) {
			vuln[i] = true;
		} else {
			state->el_info[i].res_level = MAX(p->race->el_info[i].res_level , p->extension->el_info[i].res_level);
		}
	}

<<<<<<< HEAD
	/* Base pflags = from player only, ignoring equipment and timed effects */
	pf_wipe(state->pflags_base);
	pf_copy(state->pflags_base, p->race->pflags);
	pf_union(state->pflags_base, p->extension->pflags);
	pf_union(state->pflags_base, p->class->pflags);
	pf_union(state->pflags_base, p->ability_pflags);
	pf_union(state->pflags_base, p->shape->pflags);
=======
	/* Modify skills from level/class.
	 * The per-level skill (x_skills) is proportional directly to the number of levels you have in that class.
	 * The base skill (c_skills) is instead proportional to the fraction of total levels that you have in that class.
	 **/
	for (i = 0; i < SKILL_MAX; i++) {
		double total = 0;
		for (struct player_class *c = classes; c; c = c->next) {
			int levels = levels_in_class(c->cidx);
			if (levels) {
				double x_skill = c->x_skills[i] * levels;
				x_skill /= 10;
				double c_skill = c->c_skills[i] * levels;
				c_skill /= p->lev;
				total += x_skill;
				total += c_skill;
			}
		}
		state->skills[i] += total;
	}

	/* Base pflags */
	pf_wipe(state->pflags);
	pf_copy(state->pflags, p->race->pflags);
	pf_union(state->pflags, p->extension->pflags);
	pf_union(state->pflags, p->class->pflags);
	pf_union(state->pflags, p->ability_pflags);
>>>>>>> a7f850a3

	/* Extract the player flags */
	player_flags(p, collect_f);

	/* Analyze equipment for player flags */
	pf_wipe(state->pflags_equip);

	for (i = 0; i < p->body.count; i++) {
		int index = 0;
		struct object *obj = slot_object(p, i);
		struct fault_data *fault = obj ? obj->faults : NULL;

		while (obj) {
			/* Extract player flags */
			pf_union(state->pflags_equip, obj->pflags);

			/* Move to any unprocessed fault object */
			if (fault) {
				index++;
				obj = NULL;
				while (index < z_info->fault_max) {
					if (fault[index].power) {
						obj = faults[index].obj;
						break;
					} else {
						index++;
					}
				}
			} else {
				obj = NULL;
			}
		}
	}

	/* Extract from timed conditions */
	pf_wipe(state->pflags_temp);
	for (i = 0; i < PF_MAX; i++) {
		if (player->timed[TMD_PF + i]) {
			pf_on(state->pflags_temp, i);
		}
	}

	/* Extract forbids - FIXME, this looks slow. Cache it in state? */
	bool forbid[PF_MAX];
	memset(forbid, 0, sizeof(forbid));
	bitflag has_flag[PF_SIZE];
	pf_copy(has_flag, state->pflags_temp);
	pf_union(has_flag, state->pflags_equip);
	pf_union(has_flag, state->pflags_base);
	for (i = 0; i < PF_MAX; i++) {
		if (ability[i]) {
			if (pf_has(has_flag, i)) {
				for (j = 0; j < PF_MAX; j++) {
					if (ability[j]) {
						if (ability[i]->forbid[j]) {
							forbid[j] = true;
						}
					}
				}
			}
		}
	}

	/* Apply forbids to equipment and temporary flags */
	for (i = 0; i < PF_MAX; i++) {
		if (forbid[i]) {
			pf_off(state->pflags_equip, i);
			pf_off(state->pflags_temp, i);
		}
	}

	/* Combine base, temporary and equipment pflags. This must be done early, so that
	 * "Extract from abilities" knows about all flags.
	 **/
	pf_copy(state->pflags, state->pflags_base);
	pf_union(state->pflags, state->pflags_equip);
	pf_union(state->pflags, state->pflags_temp);

	/* Extract from abilities */
	state->ac = 0;
	for (i = 0; i < PF_MAX; i++) {
		if (ability[i]) {
			if (player_has(p, i)) {
				state->ac += ability[i]->ac;
				state->to_h += ability[i]->tohit;
				state->to_d += ability[i]->todam;

				/* Add to both base and combined pflags */
				pf_union(state->pflags_base, ability[i]->pflags);
				pf_union(state->pflags, ability[i]->pflags);

				of_union(collect_f, ability[i]->oflags);

				/* Apply element info, noting vulnerabilites for later processing */
				for (j = 0; j < ELEM_MAX; j++) {
					if (ability[i]->el_info[j].res_level) {
						if (ability[i]->el_info[j].res_level == -1)
							vuln[j] = true;

						/* OK because res_level hasn't included vulnerability yet */
						if (ability[i]->el_info[j].res_level > state->el_info[j].res_level)
							state->el_info[j].res_level = ability[i]->el_info[j].res_level;

						/* Apply modifiers */
						apply_modifiers(p, state, ability[i]->modifiers, &extra_blows, &extra_shots, &extra_might, &extra_moves);
					}
				}
			}
		}
	}

	/* Analyze equipment */
	for (i = 0; i < p->body.count; i++) {
		int index = 0;
		struct object *obj = slot_object(p, i);
		struct fault_data *fault = obj ? obj->faults : NULL;

		while (obj) {
			int dig = 0;

			/* Extract the item flags */
			if (known_only) {
				object_flags_known(obj, f);
			} else {
				object_flags(obj, f);
			}
			of_union(collect_f, f);

			/* Apply modifiers */
			apply_modifiers(p, state, obj->modifiers, &extra_blows, &extra_shots, &extra_might, &extra_moves);

			if (tval_is_digger(obj)) {
				if (of_has(obj->flags, OF_DIG_1))
					dig = 1;
				else if (of_has(obj->flags, OF_DIG_2))
					dig = 2;
				else if (of_has(obj->flags, OF_DIG_3))
					dig = 3;
			}
			state->skills[SKILL_DIGGING] += dig * p->obj_k->modifiers[OBJ_MOD_TUNNEL] * 20;
			/* Apply element info, noting vulnerabilites for later processing */
			for (j = 0; j < ELEM_MAX; j++) {
				if (!known_only || obj->known->el_info[j].res_level) {
					if (obj->el_info[j].res_level == -1)
						vuln[j] = true;

					/* OK because res_level hasn't included vulnerability yet */
					if (obj->el_info[j].res_level > state->el_info[j].res_level)
						state->el_info[j].res_level = obj->el_info[j].res_level;
				}
			}

			/* Apply combat bonuses */
			state->ac += obj->ac;
			if (!known_only || obj->known->to_a)
				state->to_a += obj->to_a;
			if (!slot_type_is(i, EQUIP_WEAPON) && !slot_type_is(i, EQUIP_GUN)) {
				if (!known_only || obj->known->to_h) {
					state->to_h += obj->to_h;
				}
				if (!known_only || obj->known->to_d) {
					state->to_d += obj->to_d;
				}
			}

			/* Move to any unprocessed fault object */
			if (fault) {
				index++;
				obj = NULL;
				while (index < z_info->fault_max) {
					if (fault[index].power) {
						obj = faults[index].obj;
						break;
					} else {
						index++;
					}
				}
			} else {
				obj = NULL;
			}
		}
	}

	/* Analyze gear */
	for (struct object *obj = player->gear; obj; obj = obj->next) {
		if (!object_is_equipped(player->body, obj)) {
			/* Extract the item carried flags */
			if (known_only) {
				object_carried_flags_known(obj, f);
			} else {
				object_carried_flags(obj, f);
			}
			of_union(collect_f, f);
		}
	}

	/* Apply the collected flags */
	of_union(state->flags, collect_f);

	/* Remove flags, where abilities have a remove set */
	for (i = 0; i < PF_MAX; i++) {
		if (ability[i]) {
			if (player_has(p, i)) {
				of_diff(state->flags, ability[i]->oflags_off);
			}
		}
	}

	/* Now deal with vulnerabilities */
	for (i = 0; i < ELEM_MAX; i++) {
		if (vuln[i] && (state->el_info[i].res_level < 3))
			state->el_info[i].res_level--;
	}

	/* Add shapechange info */
	calc_shapechange(state, p->shape, &extra_blows, &extra_shots, &extra_might,
		&extra_moves);

	/* Calculate light */
	calc_light(p, state, update);

	/* Unlight - needs change if anything but resist is introduced for dark */
	if (player_has(p, PF_UNLIGHT) && character_dungeon) {
		state->el_info[ELEM_DARK].res_level = 1;
	}

	/* Combat Regeneration */
	if (player_has(p, PF_COMBAT_REGEN) && character_dungeon) {
		of_on(state->flags, OF_IMPAIR_HP);
	}

	/* Calculate the various stat values */
	for (i = 0; i < STAT_MAX; i++) {
		int add, use, ind;

		add = state->stat_add[i];
		add += (p->race->r_adj[i] + p->extension->r_adj[i] + p->class->c_adj[i]);
		add += ability_to_stat(i);
		state->stat_top[i] =  modify_stat_value(p->stat_max[i], add);
		use = modify_stat_value(p->stat_cur[i], add);

		state->stat_use[i] = use;

		if (use <= 3) {/* Values: n/a */
			ind = 0;
		} else if (use <= 18) {/* Values: 3, 4, ..., 18 */
			ind = (use - 3);
		} else if (use <= 18+219) {/* Ranges: 18/00-18/09, ..., 18/210-18/219 */
			ind = (15 + (use - 18) / 10);
		} else {/* Range: 18/220+ */
			ind = (37);
		}

		assert((0 <= ind) && (ind < STAT_RANGE));

		/* Hack for hypothetical blows - NRM */
		if (!update) {
			if (i == STAT_STR) {
				ind += str_ind;
				ind = MIN(ind, 37);
				ind = MAX(ind, 3);
			} else if (i == STAT_DEX) {
				ind += dex_ind;
				ind = MIN(ind, 37);
				ind = MAX(ind, 3);
			}
		}

		/* Save the new index */
		state->stat_ind[i] = ind;
	}

	/* Modify skills from stats */
	state->skills[SKILL_DISARM_PHYS] += adj_dex_dis[state->stat_ind[STAT_DEX]];
	state->skills[SKILL_DISARM_MAGIC] += adj_int_dis[state->stat_ind[STAT_INT]];
	state->skills[SKILL_DEVICE] += adj_int_dev[state->stat_ind[STAT_INT]];
	state->skills[SKILL_SAVE] += adj_wis_sav[state->stat_ind[STAT_WIS]];
	state->skills[SKILL_DIGGING] += adj_str_dig[state->stat_ind[STAT_STR]];
	state->speed += (state->stat_ind[STAT_SPD] - 7);

	/* Effects of food outside the "Fed" range */
	if (!player_timed_grade_eq(p, TMD_FOOD, "Fed")) {
		int excess = p->timed[TMD_FOOD] - PY_FOOD_FULL;
		if ((excess > 0) && !p->timed[TMD_ATT_VAMP]) {
			/* Scale to units 1/10 of the range and subtract from speed */
			excess = (excess * 10) / (PY_FOOD_MAX - PY_FOOD_FULL);
			/* If you don't eat food, while you can still be "overcharged" and
			 * use up energy fast you should not slow down.
			 */
			if (!player_has(p, PF_NO_FOOD))
				state->speed -= excess;
		} else if (p->timed[TMD_FOOD] < PY_FOOD_WEAK) {
			/* Scale to units 1/20 of the range */
			int lack = ((PY_FOOD_WEAK - p->timed[TMD_FOOD]) * 20) / PY_FOOD_WEAK;
			if (!player_has(player, PF_FORAGING)) {
				/* Apply effects progressively */
				state->stat_add[STAT_STR] -= 1 + (lack / 2);
				if ((lack > 0) && (lack <= 10)) {
					state->skills[SKILL_DEVICE] *= 9;
					state->skills[SKILL_DEVICE] /= 10;
					state->to_h -= (lack + 1) / 2;
				} else if ((lack > 10) && (lack <= 16)) {
					state->skills[SKILL_DEVICE] *= 8;
					state->skills[SKILL_DEVICE] /= 10;
					state->skills[SKILL_DISARM_PHYS] *= 9;
					state->skills[SKILL_DISARM_PHYS] /= 10;
					state->skills[SKILL_DISARM_MAGIC] *= 9;
					state->skills[SKILL_DISARM_MAGIC] /= 10;
					state->to_h -= 6;
				} else if (lack > 16) {
					state->skills[SKILL_DEVICE] *= 7;
					state->skills[SKILL_DEVICE] /= 10;
					state->skills[SKILL_DISARM_PHYS] *= 8;
					state->skills[SKILL_DISARM_PHYS] /= 10;
					state->skills[SKILL_DISARM_MAGIC] *= 8;
					state->skills[SKILL_DISARM_MAGIC] /= 10;
					state->skills[SKILL_SAVE] *= 9;
					state->skills[SKILL_SAVE] /= 10;
					state->skills[SKILL_SEARCH] *=9;
					state->skills[SKILL_SEARCH] /= 10;
					state->to_h -= 7;
				}
			}
		}
	}

	/* Other timed effects */
	player_flags_timed(p, state->flags);

	if (player_timed_grade_eq(p, TMD_STUN, "Heavy Stun")) {
		state->to_h -= 20;
		state->to_d -= 20;
		state->skills[SKILL_DEVICE] = state->skills[SKILL_DEVICE] * 8 / 10;
		if (update) {
			p->timed[TMD_FASTCAST] = 0;
		}
	} else if (player_timed_grade_eq(p, TMD_STUN, "Stun")) {
		state->to_h -= 5;
		state->to_d -= 5;
		state->skills[SKILL_DEVICE] = state->skills[SKILL_DEVICE] * 9 / 10;
		if (update) {
			p->timed[TMD_FASTCAST] = 0;
		}
	}
	if (p->timed[TMD_INVULN]) {
		state->to_a += 100;
	}
	if (p->timed[TMD_BLESSED]) {
		state->to_a += 5;
		state->to_h += 10;
		state->skills[SKILL_DEVICE] = state->skills[SKILL_DEVICE] * 105 / 100;
	}
	if (p->timed[TMD_SHIELD]) {
		state->to_a += 50;
	}
	if (p->timed[TMD_HERO]) {
		state->to_h += 12;
		state->skills[SKILL_DEVICE] = state->skills[SKILL_DEVICE] * 105 / 100;
	}
	if (p->timed[TMD_SHERO]) {
		state->skills[SKILL_TO_HIT_MELEE] += 75;
		state->to_a -= 10;
		state->skills[SKILL_DEVICE] = state->skills[SKILL_DEVICE] * 9 / 10;
	}
	if (p->timed[TMD_FAST] || p->timed[TMD_SPRINT]) {
		state->speed += 10;
	}
	if (p->timed[TMD_SLOW]) {
		state->speed -= 10;
	}
	if (p->timed[TMD_SINFRA]) {
		state->see_infra += 5;
	}
	if (p->timed[TMD_TERROR]) {
		state->speed += 10;
	}
	if (p->timed[TMD_OPP_ACID] && (state->el_info[ELEM_ACID].res_level < 2)) {
			state->el_info[ELEM_ACID].res_level++;
	}
	if (p->timed[TMD_OPP_ELEC] && (state->el_info[ELEM_ELEC].res_level < 2)) {
			state->el_info[ELEM_ELEC].res_level++;
	}
	if (p->timed[TMD_OPP_FIRE] && (state->el_info[ELEM_FIRE].res_level < 2)) {
			state->el_info[ELEM_FIRE].res_level++;
	}
	if (p->timed[TMD_OPP_COLD] && (state->el_info[ELEM_COLD].res_level < 2)) {
			state->el_info[ELEM_COLD].res_level++;
	}
	if (p->timed[TMD_OPP_POIS] && (state->el_info[ELEM_POIS].res_level < 2)) {
			state->el_info[ELEM_POIS].res_level++;
	}
	if (p->timed[TMD_CONFUSED]) {
		state->skills[SKILL_DEVICE] = state->skills[SKILL_DEVICE] * 75 / 100;
	}
	if (p->timed[TMD_AMNESIA]) {
		state->skills[SKILL_DEVICE] = state->skills[SKILL_DEVICE] * 8 / 10;
	}
	if (p->timed[TMD_POISONED]) {
		state->skills[SKILL_DEVICE] = state->skills[SKILL_DEVICE] * 95 / 100;
	}
	if (p->timed[TMD_IMAGE]) {
		state->skills[SKILL_DEVICE] = state->skills[SKILL_DEVICE] * 8 / 10;
	}
	if (p->timed[TMD_BLOODLUST]) {
		state->to_d += p->timed[TMD_BLOODLUST] / 2;
		extra_blows += p->timed[TMD_BLOODLUST] / 20;
	}
	if (p->timed[TMD_STEALTH]) {
		state->skills[SKILL_STEALTH] += 10;
	}

	/* Analyze flags - check for fear */
	if (of_has(state->flags, OF_AFRAID)) {
		state->to_h -= 20;
		state->to_a += 8;
		state->skills[SKILL_DEVICE] = state->skills[SKILL_DEVICE] * 95 / 100;
	}

	/* Analyze weight */
	j = p->upkeep->total_weight;
	i = weight_limit(state);
	int burden = ((j * BURDEN_RANGE) / i) - BURDEN_RANGE;
	if (burden >= 0) {
		if (burden >= (int)sizeof(adj_wgt_speed))
			burden = sizeof(adj_wgt_speed) - 1;
		state->speed -= adj_wgt_speed[burden];
	}
	if (state->speed < 0)
		state->speed = 0;
	if (state->speed > 199)
		state->speed = 199;

	/* Apply modifier bonuses (Un-inflate stat bonuses) */
	state->to_a += adj_dex_ta[state->stat_ind[STAT_DEX]];
	state->to_d += adj_str_td[state->stat_ind[STAT_STR]];
	state->to_h += adj_dex_th[state->stat_ind[STAT_DEX]];
	state->to_h += adj_str_th[state->stat_ind[STAT_STR]];

	/* Bound skills */
	if (state->skills[SKILL_DIGGING] < 1) state->skills[SKILL_DIGGING] = 1;
	if (state->skills[SKILL_STEALTH] > 30) state->skills[SKILL_STEALTH] = 30;
	if (state->skills[SKILL_STEALTH] < 0) state->skills[SKILL_STEALTH] = 0;
	hold = adj_str_hold[state->stat_ind[STAT_STR]];


	/* Analyze launcher */
	state->heavy_shoot = false;
	if (launcher) {
		if (hold < launcher->weight / 454) {
			state->to_h += 2 * (hold - launcher->weight / 454);
			state->heavy_shoot = true;
		}

		state->num_shots = 10;

		/* Type of ammo */
		if (kf_has(launcher->kind->kind_flags, KF_SHOOTS_6MM))
			state->ammo_tval = TV_AMMO_6;
		else if (kf_has(launcher->kind->kind_flags, KF_SHOOTS_9MM))
			state->ammo_tval = TV_AMMO_9;
		else if (kf_has(launcher->kind->kind_flags, KF_SHOOTS_12MM))
			state->ammo_tval = TV_AMMO_12;

		/* Multiplier */
		state->ammo_mult = launcher->pval;

		/* Apply special flags */
		if (!state->heavy_shoot) {
			state->num_shots += extra_shots;
			state->ammo_mult += extra_might;

			/* Ranger style fast shooting */
			if (player_has(p, PF_FAST_SHOT)) {
				state->num_shots += p->lev / 3;
			}

			/* Marksman style (specific types only)
			 * The bonus is small at the point you can first gain it,
			 * and more powerful weapon classes get less speed (and
			 * more accuracy, but that's not intended to make up for
			 * it - it's supposed to make it more of a real choice
			 * on which weapon class to specialise in).
			 * Assumes that you can gain rifle/handgun at level 5,
			 * the caliber at level 15.
			 **/
			bool rifle = (randcalc(launcher->kind->pval, 0, AVERAGE) >= 3);	/* XXX This may change */
			int shots = 0;
			int tohit = 0;
			if (rifle && (player_has(p, PF_RIFLE_SPECIALIST))) {
				shots = 1 + ((p->lev - 5) / 3);
				tohit = (p->lev - 5) / 4;
				if ((player_has(p, PF_6MM_RIFLE_SPECIALIST)) && (state->ammo_tval == TV_AMMO_6)) {
					shots += (p->lev - 15) / 3;
					tohit += (p->lev - 15) / 3;
				} else if ((player_has(p, PF_9MM_RIFLE_SPECIALIST)) && (state->ammo_tval == TV_AMMO_9)) {
					shots += (p->lev - 15) / 5;
					tohit += (p->lev - 15) / 5;
				} else if ((player_has(p, PF_12MM_RIFLE_SPECIALIST)) && (state->ammo_tval == TV_AMMO_12)) {
					shots += (p->lev - 15) / 7;
					tohit += (p->lev - 15) / 7;
				}
			} else if (!rifle && (player_has(p, PF_HANDGUN_SPECIALIST))) {
				shots = 1 + ((p->lev - 5) / 2);
				tohit = (p->lev - 5) / 7;
				if ((player_has(p, PF_6MM_RIFLE_SPECIALIST)) && (state->ammo_tval == TV_AMMO_6)) {
					shots += (p->lev - 15) / 2;
					tohit += (p->lev - 15) / 4;
				} else if ((player_has(p, PF_9MM_RIFLE_SPECIALIST)) && (state->ammo_tval == TV_AMMO_9)) {
					shots += (p->lev - 15) / 4;
					tohit += (p->lev - 15) / 7;
				} else if ((player_has(p, PF_12MM_RIFLE_SPECIALIST)) && (state->ammo_tval == TV_AMMO_12)) {
					shots += (p->lev - 15) / 6;
					tohit += (p->lev - 15) / 10;
				}
			}
			/* Just in case you somehow got the ability early */
			if (shots < 0)
				shots = 0;
			if (tohit < 0)
				tohit = 0;
			state->num_shots += shots;
			state->to_h += tohit;
		}

		/* Require at least one shot */
		if (state->num_shots < 10) state->num_shots = 10;
	}


	/* Analyze weapon */
	state->heavy_wield = false;
	state->bless_wield = false;
	if (weapon) {
		/* It is hard to hold a heavy weapon */
		if (hold < weapon->weight / 454) {
			state->to_h += 2 * (hold - weapon->weight / 454);
			state->heavy_wield = true;
		}

		/* Normal weapons */
		if (!state->heavy_wield) {
			state->num_blows = calc_blows(p, weapon, state, extra_blows);
			state->skills[SKILL_DIGGING] += (weapon->weight / 454);
		}

		/* Divine weapon bonus for blessed weapons */
		if (player_has(p, PF_BLESS_WEAPON) && of_has(state->flags, OF_BLESSED)) {
			state->to_h += 2;
			state->to_d += 2;
			state->bless_wield = true;
		}
	} else {
		/* Unarmed */
		state->num_blows = calc_blows(p, NULL, state, extra_blows);
	}

	/* Movement speed */
	state->num_moves = extra_moves;

	return;
}

/**
 * Calculate bonuses, and print various things on changes.
 */
static void update_bonuses(struct player *p)
{
	int i;

	struct player_state state = p->state;
	struct player_state known_state = p->known_state;


	/* ------------------------------------
	 * Calculate bonuses
	 * ------------------------------------ */

	calc_bonuses(p, &state, false, true);
	calc_bonuses(p, &known_state, true, true);


	/* ------------------------------------
	 * Notice changes
	 * ------------------------------------ */

	/* Analyze stats */
	for (i = 0; i < STAT_MAX; i++) {
		/* Notice changes */
		if (state.stat_top[i] != p->state.stat_top[i])
			/* Redisplay the stats later */
			p->upkeep->redraw |= (PR_STATS);

		/* Notice changes */
		if (state.stat_use[i] != p->state.stat_use[i])
			/* Redisplay the stats later */
			p->upkeep->redraw |= (PR_STATS);

		/* Notice changes */
		if (state.stat_ind[i] != p->state.stat_ind[i]) {
			/* Change in CON affects Hitpoints */
			if (i == STAT_CON)
				p->upkeep->update |= (PU_HP);
		}
	}

	/* Hack -- Telepathy Change */
	if (of_has(state.flags, OF_TELEPATHY) !=
		of_has(p->state.flags, OF_TELEPATHY))
		/* Update monster visibility */
		p->upkeep->update |= (PU_MONSTERS);
	/* Hack -- See Invis Change */
	if (of_has(state.flags, OF_SEE_INVIS) !=
		of_has(p->state.flags, OF_SEE_INVIS))
		/* Update monster visibility */
		p->upkeep->update |= (PU_MONSTERS);

	/* Redraw speed (if needed) */
	if (state.speed != p->state.speed)
		p->upkeep->redraw |= (PR_SPEED);

	/* Redraw armor (if needed) */
	if ((known_state.ac != p->known_state.ac) || 
		(known_state.to_a != p->known_state.to_a))
		p->upkeep->redraw |= (PR_ARMOR);

	/* Notice changes in the "light radius" */
	if (p->state.cur_light != state.cur_light) {
		/* Update the visuals */
		p->upkeep->update |= (PU_UPDATE_VIEW | PU_MONSTERS);
	}

	/* Hack -- handle partial mode */
	if (!p->upkeep->only_partial) {
		/* Take note when "heavy gun" changes */
		if (p->state.heavy_shoot != state.heavy_shoot) {
			/* Message */
			if (state.heavy_shoot)
				msg("You have trouble handling such a heavy gun.");
			else if (equipped_item_by_slot_name(p, "shooting"))
				msg("You have no trouble handling your gun.");
			else
				msg("You feel relieved to put down your heavy gun.");
		}

		/* Take note when "heavy weapon" changes */
		if (p->state.heavy_wield != state.heavy_wield) {
			/* Message */
			if (state.heavy_wield)
				msg("You have trouble wielding such a heavy weapon.");
			else if (equipped_item_by_slot_name(p, "weapon"))
				msg("You have no trouble wielding your weapon.");
			else
				msg("You feel relieved to put down your heavy weapon.");	
		}

		/* Take note when "illegal weapon" changes */
		if (p->state.bless_wield != state.bless_wield) {
			/* Message */
			if (state.bless_wield) {
				msg("You feel attuned to your weapon.");
			} else if (equipped_item_by_slot_name(p, "weapon")) {
				msg("You feel less attuned to your weapon.");
			}
		}

		/* Take note when "armor state" changes */
		if (p->state.cumber_armor != state.cumber_armor) {
			/* Message */
			if (state.cumber_armor)
				msg("The weight of your armor encumbers your movement.");
			else
				msg("You feel able to move more freely.");
		}
	}

	memcpy(&p->state, &state, sizeof(state));
	memcpy(&p->known_state, &known_state, sizeof(known_state));
}




/**
 * ------------------------------------------------------------------------
 * Monster and object tracking functions
 * ------------------------------------------------------------------------ */

/**
 * Track the given monster
 */
void health_track(struct player_upkeep *upkeep, struct monster *mon)
{
	upkeep->health_who = mon;
	upkeep->redraw |= PR_HEALTH;
}

/**
 * Track the given monster race
 */
void monster_race_track(struct player_upkeep *upkeep, struct monster_race *race)
{
	/* Save this monster ID */
	upkeep->monster_race = race;

	/* Window stuff */
	upkeep->redraw |= (PR_MONSTER);
}

/**
 * Track the given object
 */
void track_object(struct player_upkeep *upkeep, struct object *obj)
{
	upkeep->object = obj;
	upkeep->object_kind = NULL;
	upkeep->redraw |= (PR_OBJECT);
}

/**
 * Track the given object kind
 */
void track_object_kind(struct player_upkeep *upkeep, struct object_kind *kind)
{
	upkeep->object = NULL;
	upkeep->object_kind = kind;
	upkeep->redraw |= (PR_OBJECT);
}

/**
 * Cancel all object tracking
 */
void track_object_cancel(struct player_upkeep *upkeep)
{
	upkeep->object = NULL;
	upkeep->object_kind = NULL;
	upkeep->redraw |= (PR_OBJECT);
}

/**
 * Is the given item tracked?
 */
bool tracked_object_is(struct player_upkeep *upkeep, struct object *obj)
{
	return (upkeep->object == obj);
}



/**
 * ------------------------------------------------------------------------
 * Generic "deal with" functions
 * ------------------------------------------------------------------------ */

/**
 * Handle "player->upkeep->notice"
 */
void notice_stuff(struct player *p)
{
	/* Notice stuff */
	if (!p->upkeep->notice) return;

	/* Deal with ignore stuff */
	if (p->upkeep->notice & PN_IGNORE) {
		p->upkeep->notice &= ~(PN_IGNORE);
		ignore_drop();
	}

	/* Combine the pack */
	if (p->upkeep->notice & PN_COMBINE) {
		p->upkeep->notice &= ~(PN_COMBINE);
		combine_pack();
	}

	/* Dump the monster messages */
	if (p->upkeep->notice & PN_MON_MESSAGE) {
		p->upkeep->notice &= ~(PN_MON_MESSAGE);

		/* Make sure this comes after all of the monster messages */
		show_monster_messages();
	}
}

/**
 * Handle "player->upkeep->update"
 */
void update_stuff(struct player *p)
{
	/* Update stuff */
	if (!p->upkeep->update) return;


	if (p->upkeep->update & (PU_INVEN)) {
		p->upkeep->update &= ~(PU_INVEN);
		update_inventory(p);
	}

	if (p->upkeep->update & (PU_BONUS)) {
		p->upkeep->update &= ~(PU_BONUS);
		update_bonuses(p);
	}

	if (p->upkeep->update & (PU_TORCH)) {
		p->upkeep->update &= ~(PU_TORCH);
		calc_light(p, &p->state, true);
	}

	if (p->upkeep->update & (PU_HP)) {
		p->upkeep->update &= ~(PU_HP);
		calc_hitpoints(p);
	}

	/* Character is not ready yet, no map updates */
	if (!character_generated) return;

	/* Map is not shown, no map updates */
	if (!map_is_visible()) return;

	if (p->upkeep->update & (PU_UPDATE_VIEW)) {
		p->upkeep->update &= ~(PU_UPDATE_VIEW);
		update_view(cave, p);
	}

	if (p->upkeep->update & (PU_DISTANCE)) {
		p->upkeep->update &= ~(PU_DISTANCE);
		p->upkeep->update &= ~(PU_MONSTERS);
		update_monsters(true);
	}

	if (p->upkeep->update & (PU_MONSTERS)) {
		p->upkeep->update &= ~(PU_MONSTERS);
		update_monsters(false);
	}


	if (p->upkeep->update & (PU_PANEL)) {
		p->upkeep->update &= ~(PU_PANEL);
		event_signal(EVENT_PLAYERMOVED);
	}
}



struct flag_event_trigger
{
	u32b flag;
	game_event_type event;
};



/**
 * Events triggered by the various flags.
 */
static const struct flag_event_trigger redraw_events[] =
{
	{ PR_MISC,    EVENT_RACE_CLASS },
	{ PR_TITLE,   EVENT_PLAYERTITLE },
	{ PR_LEV,     EVENT_PLAYERLEVEL },
	{ PR_EXP,     EVENT_EXPERIENCE },
	{ PR_STATS,   EVENT_STATS },
	{ PR_ARMOR,   EVENT_AC },
	{ PR_HP,      EVENT_HP },
	{ PR_GOLD,    EVENT_GOLD },
	{ PR_HEALTH,  EVENT_MONSTERHEALTH },
	{ PR_DEPTH,   EVENT_DUNGEONLEVEL },
	{ PR_SPEED,   EVENT_PLAYERSPEED },
	{ PR_STATE,   EVENT_STATE },
	{ PR_STATUS,  EVENT_STATUS },
	{ PR_DTRAP,   EVENT_DETECTIONSTATUS },
	{ PR_FEELING, EVENT_FEELING },
	{ PR_LIGHT,   EVENT_LIGHT },

	{ PR_INVEN,   EVENT_INVENTORY },
	{ PR_EQUIP,   EVENT_EQUIPMENT },
	{ PR_MONLIST, EVENT_MONSTERLIST },
	{ PR_ITEMLIST, EVENT_ITEMLIST },
	{ PR_MONSTER, EVENT_MONSTERTARGET },
	{ PR_OBJECT, EVENT_OBJECTTARGET },
	{ PR_MESSAGE, EVENT_MESSAGE },
};

/**
 * Handle "player->upkeep->redraw"
 */
void redraw_stuff(struct player *p)
{
	size_t i;
	u32b redraw = p->upkeep->redraw;

	/* Redraw stuff */
	if (!redraw) return;

	/* Character is not ready yet, no screen updates */
	if (!character_generated) return;

	/* Map is not shown, subwindow updates only */
	if (!map_is_visible()) 
		redraw &= PR_SUBWINDOW;

	/* Hack - rarely update while resting or running, makes it over quicker */
	if (((player_resting_count(p) % 100) || (p->upkeep->running % 100))
		&& !(redraw & (PR_MESSAGE | PR_MAP)))
		return;

	/* For each listed flag, send the appropriate signal to the UI */
	for (i = 0; i < N_ELEMENTS(redraw_events); i++) {
		const struct flag_event_trigger *hnd = &redraw_events[i];

		if (redraw & hnd->flag)
			event_signal(hnd->event);
	}

	/* Then the ones that require parameters to be supplied. */
	if (redraw & PR_MAP) {
		/* Mark the whole map to be redrawn */
		event_signal_point(EVENT_MAP, -1, -1);
	}

	p->upkeep->redraw &= ~redraw;

	/* Map is not shown, subwindow updates only */
	if (!map_is_visible()) return;

	/*
	 * Do any plotting, etc. delayed from earlier - this set of updates
	 * is over.
	 */
	event_signal(EVENT_END);
}


/**
 * Handle "player->upkeep->update" and "player->upkeep->redraw"
 */
void handle_stuff(struct player *p)
{
	if (p->upkeep->update) update_stuff(p);
	if (p->upkeep->redraw) redraw_stuff(p);
}
<|MERGE_RESOLUTION|>--- conflicted
+++ resolved
@@ -1459,15 +1459,6 @@
 		}
 	}
 
-<<<<<<< HEAD
-	/* Base pflags = from player only, ignoring equipment and timed effects */
-	pf_wipe(state->pflags_base);
-	pf_copy(state->pflags_base, p->race->pflags);
-	pf_union(state->pflags_base, p->extension->pflags);
-	pf_union(state->pflags_base, p->class->pflags);
-	pf_union(state->pflags_base, p->ability_pflags);
-	pf_union(state->pflags_base, p->shape->pflags);
-=======
 	/* Modify skills from level/class.
 	 * The per-level skill (x_skills) is proportional directly to the number of levels you have in that class.
 	 * The base skill (c_skills) is instead proportional to the fraction of total levels that you have in that class.
@@ -1488,13 +1479,13 @@
 		state->skills[i] += total;
 	}
 
-	/* Base pflags */
-	pf_wipe(state->pflags);
-	pf_copy(state->pflags, p->race->pflags);
-	pf_union(state->pflags, p->extension->pflags);
-	pf_union(state->pflags, p->class->pflags);
-	pf_union(state->pflags, p->ability_pflags);
->>>>>>> a7f850a3
+	/* Base pflags = from player only, ignoring equipment and timed effects */
+	pf_wipe(state->pflags_base);
+	pf_copy(state->pflags_base, p->race->pflags);
+	pf_union(state->pflags_base, p->extension->pflags);
+	pf_union(state->pflags_base, p->class->pflags);
+	pf_union(state->pflags_base, p->ability_pflags);
+	pf_union(state->pflags_base, p->shape->pflags);
 
 	/* Extract the player flags */
 	player_flags(p, collect_f);
