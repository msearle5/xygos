--- conflicted
+++ resolved
@@ -140,10 +140,8 @@
 void health_track(struct player_upkeep *upkeep, struct monster *mon);
 void health_untrack(struct player_upkeep *upkeep, struct monster *mon);
 void health_track_add(struct player_upkeep *upkeep, struct monster *mon);
-<<<<<<< HEAD
 void health_untrack_all(struct player_upkeep *upkeep);
-=======
->>>>>>> 7bc0a03c
+
 void monster_race_track(struct player_upkeep *upkeep, 
 						struct monster_race *race);
 void track_object(struct player_upkeep *upkeep, struct object *obj);
