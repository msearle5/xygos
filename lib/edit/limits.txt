--- conflicted
+++ resolved
@@ -28,14 +28,10 @@
 M:R:618
 
 # Maximum number of monster bases
-<<<<<<< HEAD
-M:B:100
-=======
 M:B:56
 
 # Maximum number of monster pain message sets
 M:P:5
->>>>>>> dfcb3c7f
 
 # Maximum number of spells
 M:S:122
