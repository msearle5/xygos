# File: death.txt

# This file is used to initialize the death messages for the game.

# Do not modify this file unless you know exactly what you are doing
# unless you wish to risk possible system crashes and broken savefiles.

# That said, it isn't difficult. Just keep each message on one line,
# less than 80 characters, and start each line with D:

# Format: 
# D:Death message.

D:'Tis but a scratch!
D:'Tis just a flesh wound...
D:'What do you seek most in life, my son?' 'Experience!'
D:4.5 / 5 stars, would live again
D:Aaaaaaaaaah!
D:All right, we'll call it a draw!
D:Am I having fun yet?
D:And I just wanted that fancy suit of armour you were wearing...
D:And I'm all out of orange smoke.
D:And they said it couldn't be done!
D:Another one bites the dust.
D:Anything that kills you makes you ... well, dead
D:Apparently, you *can't* kill huge green fierce dragons with your bare hands.
D:BOOM! HEADSHOT!
D:Best of three?
D:Bulk deals on gravestones - Die today!
D:Burninated.
D:But nothing can kill you if you have over 600 hit points!
D:But what about my Parry Skill? Tumbling?
D:CONNECT 1983 - NO CARRIER 2021
D:Can I take that roll again?
D:Can't I use a Hero Point?
D:Can't you take a joke?
D:Ciao. It's been a slice.
D:Dammit, this thing won't die!
D:Did anybody get the number of that truck..?
D:Die, mortal!
D:Don't worry - I have Pilot-7.
D:Don't worry. I've got a plan.
D:Funny, didn't *look* like a cyberpsycho....
D:Game Over. Insert Coin.
D:Game over, man.  Game over.
D:Hah! I'm not dead yet.  I still have five hit points.
D:Hah! Just because your hitpoints are negative, doesn't mean you are dead.
D:He hit me for HOW MUCH?????
D:Hey dude! You're food!
D:Hey! Killin' ain't cool.
<<<<<<< HEAD
D:I don't choose targets, I clear levels dammit!
=======
>>>>>>> fdee0e60
D:I didn't like violence anyway!
D:I didn't mean it when I said 'Bite me'
D:I didn't want to live anyway.
D:I don't wanna die, I'm a god, why can't I live on?
D:I hate the RNG...
D:I have got you back now, na-na-na-na-na-naaaa!
D:I have this dungeon at home, I know where everything is!
D:I let you hit me!
D:I said hit HIM with the fireball, not me!
D:I thought I had Half Physical Damage?
D:I thought you liked me?
D:I wonder what deleting 'system32' does?
D:I'll be back!
D:I'll be revenged on the whole pack of you!
D:I'll bring all of you ants to justi-
D:I'm not afraid of death. I just don't want to be there when it happens.
D:I'm sure reinforcements will get here on time. They promised.
D:I'm taking a year dead for tax reasons.
D:I'm too young to die!
D:If you cut me down, I will only become more powerful.
<<<<<<< HEAD
D:Is that you, Brother Doorkeeper?
=======
>>>>>>> fdee0e60
D:It *looked* like a gas spore...
D:It didn't look so tough.
D:It seems that you have a low tolerance for being shot.
D:It slices! It dices! And it's yours for only 24.95!
D:It wasn't just a job it was an adventure!
D:It wasn't just a job it was an indenture!
D:It's game over, man!
D:Join the army, see the world, they said...
D:Just hold down the arrow key, it's faster.
D:Kai su, teknon?
D:Life's a die, and then you bitch.
D:Life's like a box of chocolates... and you just took the last one!
D:Live and let live, right..?
D:Look out below!
D:Look, behind you!!!
D:Maybe I shouldn't try all the conducts at once.
<<<<<<< HEAD
D:Maybe that wasn't a candle?
=======
>>>>>>> fdee0e60
D:Mo-Mo-Mo-MONSTER KILL!
D:Mom told me there'd be days like this...
D:Never retreat! Never surrender!
D:No more Mr. Nice Guy!
D:No... a Bud light!
D:Nom nom nom.
D:Oh no, not again.
D:Oh well, you can't always win.
D:Ok, ok, I get it: No more pals.
D:One direct hit can ruin your whole day.
D:Onward to the next adventure!
D:Oooh, isn't this fun?
D:Ouch! That smarts!
D:Relax.  Nothing ever happens on the first level.
D:Rest in Pieces.
D:Retreat now? In our moment of triumph?
D:See ya... wouldn't want to be ya!
D:Sic Transit Gloria Tuesdi
D:Snakes. Why did it have to be snakes?
D:So this is what it feels like to be buried alive.
D:Somehow I don't feel like killing anymore.
D:Somehow, I have a bad feeling about this...
D:Someone set us up the bomb!
D:Splat! Yeaaah!
D:Sting the bee and rewarded will be thee!
D:Strangely, all of a sudden I don't feel so good.
D:Such senseless violence! I don't understand it.
D:Sucker shot!
D:That is not dead which can eternal lie. You, on the other hand...
D:The bigger they come, the harder they hit.
D:The cake is a lie!
D:The fat lady sang.
D:The higher you walk, the farther you fall.
D:The keys were right next to each other...
D:The monsters rejoice, the hero has been defeated.
D:The rest is silence.
<<<<<<< HEAD
=======
D:They called me mad! I'll SHOW you mad!!
>>>>>>> fdee0e60
D:They couldn't hit an elephant at this distance!
D:They say blood will have blood...
D:This HAS to be an illusion. I attempt to disbelieve it.
D:This guy's a little crazy...
D:This was all part of my evil plan!
D:Trust me, I know what I'm doing...
D:Violence is no solution!
D:Well, I didn't much like this character, anyway...
D:What about my Resist Death?
D:What do you mean, how many hit points do I have?
D:What do you mean, what's your marching order?
D:Who knocked?
D:Who turned off the light..?
D:Why does everything happen to me?
D:Why, oh why didn't I take the BLUE pill?
D:Wonder what this mushroom does...?
D:Y'all watch this!
D:Yeah, I knew it was dangerous, but I was thinking about the experience points.
D:You call that a punch? I'll show you a punch--
D:You can't fool me, it's all done with mirrors.
D:You mean the monsters get to use critical hits as well?
D:You mean, you can be blown up by your *own* fireball?
D:You see that there? That's you, that is.
D:You should have warned me that you were allergic to lead.
D:You will *pay* for this!
D:You're just a pack of ringleaders!
D:You've run out of life.<|MERGE_RESOLUTION|>--- conflicted
+++ resolved
@@ -48,13 +48,10 @@
 D:He hit me for HOW MUCH?????
 D:Hey dude! You're food!
 D:Hey! Killin' ain't cool.
-<<<<<<< HEAD
-D:I don't choose targets, I clear levels dammit!
-=======
->>>>>>> fdee0e60
 D:I didn't like violence anyway!
 D:I didn't mean it when I said 'Bite me'
 D:I didn't want to live anyway.
+D:I don't choose targets, I clear levels dammit!
 D:I don't wanna die, I'm a god, why can't I live on?
 D:I hate the RNG...
 D:I have got you back now, na-na-na-na-na-naaaa!
@@ -72,10 +69,7 @@
 D:I'm taking a year dead for tax reasons.
 D:I'm too young to die!
 D:If you cut me down, I will only become more powerful.
-<<<<<<< HEAD
 D:Is that you, Brother Doorkeeper?
-=======
->>>>>>> fdee0e60
 D:It *looked* like a gas spore...
 D:It didn't look so tough.
 D:It seems that you have a low tolerance for being shot.
@@ -92,10 +86,7 @@
 D:Look out below!
 D:Look, behind you!!!
 D:Maybe I shouldn't try all the conducts at once.
-<<<<<<< HEAD
 D:Maybe that wasn't a candle?
-=======
->>>>>>> fdee0e60
 D:Mo-Mo-Mo-MONSTER KILL!
 D:Mom told me there'd be days like this...
 D:Never retreat! Never surrender!
@@ -132,10 +123,7 @@
 D:The keys were right next to each other...
 D:The monsters rejoice, the hero has been defeated.
 D:The rest is silence.
-<<<<<<< HEAD
-=======
 D:They called me mad! I'll SHOW you mad!!
->>>>>>> fdee0e60
 D:They couldn't hit an elephant at this distance!
 D:They say blood will have blood...
 D:This HAS to be an illusion. I attempt to disbelieve it.
